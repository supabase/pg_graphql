--- conflicted
+++ resolved
@@ -567,41 +567,6 @@
 }
 
 #[derive(Clone, Debug)]
-<<<<<<< HEAD
-pub enum FilterOp {
-    GreaterThan,
-    GreaterThanEqualTo,
-    LessThan,
-    LessThanEqualTo,
-    Equal,
-    NotEqual,
-    In,
-    Is,
-    StartsWith,
-}
-
-impl FromStr for FilterOp {
-    type Err = String;
-
-    fn from_str(input: &str) -> Result<Self, Self::Err> {
-        match input {
-            "eq" => Ok(Self::Equal),
-            "neq" => Ok(Self::NotEqual),
-            "lt" => Ok(Self::LessThan),
-            "lte" => Ok(Self::LessThanEqualTo),
-            "gt" => Ok(Self::GreaterThan),
-            "gte" => Ok(Self::GreaterThanEqualTo),
-            "in" => Ok(Self::In),
-            "is" => Ok(Self::Is),
-            "startsWith" => Ok(Self::StartsWith),
-            _ => Err("Invalid filter operation".to_string()),
-        }
-    }
-}
-
-#[derive(Clone, Debug)]
-=======
->>>>>>> 2e6bbc8b
 pub enum FilterBuilderElem {
     Column {
         column: Arc<Column>,
