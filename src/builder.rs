use crate::graphql::*;
use crate::gson;
use crate::parser_util::*;
use crate::sql_types::*;
use graphql_parser::query::*;
use serde::Serialize;
use std::collections::HashMap;
use std::str::FromStr;
use std::sync::Arc;

#[derive(Clone, Debug)]
pub struct InsertBuilder {
    pub alias: String,

    // args
    pub objects: Vec<InsertRowBuilder>,

    // metadata
    pub table: Arc<Table>,

    //fields
    pub selections: Vec<InsertSelection>,
}

#[derive(Clone, Debug)]
pub struct InsertRowBuilder {
    // String is Column name
    pub row: HashMap<String, InsertElemValue>,
}

#[derive(Clone, Debug)]
pub enum InsertElemValue {
    Default, // Equivalent to gson::Absent
    Value(serde_json::Value),
}

#[allow(clippy::large_enum_variant)]
#[derive(Clone, Debug)]
pub enum InsertSelection {
    AffectedCount { alias: String },
    Records(NodeBuilder),
    Typename { alias: String, typename: String },
}

fn read_argument<'a, T>(
    arg_name: &str,
    field: &__Field,
    query_field: &graphql_parser::query::Field<'a, T>,
    variables: &serde_json::Value,
) -> Result<gson::Value, String>
where
    T: Text<'a> + Eq + AsRef<str>,
{
    let input_value: __InputValue = match field.get_arg(arg_name) {
        Some(arg) => arg,
        None => return Err(format!("Internal error 1: {}", arg_name)),
    };

    let user_input: Option<&graphql_parser::query::Value<'a, T>> = query_field
        .arguments
        .iter()
        .filter(|(input_arg_name, _)| input_arg_name.as_ref() == arg_name)
        .map(|(_, v)| v)
        .next();

    let user_json_unvalidated = match user_input {
        None => gson::Value::Absent,
        Some(val) => to_gson(val, variables)?,
    };

    let user_json_validated = validate_arg_from_type(&input_value.type_(), &user_json_unvalidated)?;
    Ok(user_json_validated)
}

fn read_argument_at_most<'a, T>(
    field: &__Field,
    query_field: &graphql_parser::query::Field<'a, T>,
    variables: &serde_json::Value,
) -> Result<i64, String>
where
    T: Text<'a> + Eq + AsRef<str>,
{
    let at_most: gson::Value = read_argument("atMost", field, query_field, variables)
        .unwrap_or(gson::Value::Number(gson::Number::Integer(1)));
    match at_most {
        gson::Value::Number(gson::Number::Integer(x)) => Ok(x),
        _ => Err("Internal Error: failed to parse validated atFirst".to_string()),
    }
}

fn parse_node_id(encoded: gson::Value) -> Result<NodeIdInstance, String> {
    extern crate base64;
    use std::str;

    let node_id_base64_encoded_string: String = match encoded {
        gson::Value::String(s) => s,
        _ => return Err("Invalid value passed to nodeId argument, Error 1".to_string()),
    };

    let node_id_json_string_utf8: Vec<u8> = base64::decode(node_id_base64_encoded_string)
        .map_err(|_| "Invalid value passed to nodeId argument. Error 2".to_string())?;

    let node_id_json_string: &str = str::from_utf8(&node_id_json_string_utf8)
        .map_err(|_| "Invalid value passed to nodeId argument. Error 3".to_string())?;

    let node_id_json: serde_json::Value = serde_json::from_str(node_id_json_string)
        .map_err(|_| "Invalid value passed to nodeId argument. Error 4".to_string())?;

    match node_id_json {
        serde_json::Value::Array(x_arr) => {
            if x_arr.len() < 3 {
                return Err("Invalid value passed to nodeId argument. Error 5".to_string());
            }

            let mut x_arr_iter = x_arr.into_iter();
            let schema_name = match x_arr_iter.next().unwrap() {
                serde_json::Value::String(s) => s,
                _ => {
                    return Err("Invalid value passed to nodeId argument. Error 6".to_string());
                }
            };

            let table_name = match x_arr_iter.next().unwrap() {
                serde_json::Value::String(s) => s,
                _ => {
                    return Err("Invalid value passed to nodeId argument. Error 7".to_string());
                }
            };
            let values: Vec<serde_json::Value> = x_arr_iter.collect();

            // Popuate a NodeIdInstance
            Ok(NodeIdInstance {
                schema_name,
                table_name,
                values,
            })
        }
        _ => Err("Invalid value passed to nodeId argument. Error 10".to_string()),
    }
}

fn read_argument_node_id<'a, T>(
    field: &__Field,
    query_field: &graphql_parser::query::Field<'a, T>,
    variables: &serde_json::Value,
) -> Result<NodeIdInstance, String>
where
    T: Text<'a> + Eq + AsRef<str>,
{
    // nodeId is a base64 encoded string of [schema, table, pkey_val1, pkey_val2, ...]
    let node_id_base64_encoded_json_string: gson::Value =
        read_argument("nodeId", field, query_field, variables)?;

    parse_node_id(node_id_base64_encoded_json_string)
}

fn read_argument_objects<'a, T>(
    field: &__Field,
    query_field: &graphql_parser::query::Field<'a, T>,
    variables: &serde_json::Value,
) -> Result<Vec<InsertRowBuilder>, String>
where
    T: Text<'a> + Eq + AsRef<str>,
{
    // [{"name": "bob", "email": "a@b.com"}, {..}]
    let validated: gson::Value = read_argument("objects", field, query_field, variables)?;

    // [<Table>OrderBy!]
    let insert_type: InsertInputType =
        match field.get_arg("objects").unwrap().type_().unmodified_type() {
            __Type::InsertInput(insert_type) => insert_type,
            _ => return Err("Could not locate Insert Entity type".to_string()),
        };

    let mut objects: Vec<InsertRowBuilder> = vec![];

    let insert_type_field_map = input_field_map(&__Type::InsertInput(insert_type));

    // validated user input kv map
    match validated {
        gson::Value::Absent | gson::Value::Null => (),
        gson::Value::Array(x_arr) => {
            for row in x_arr.iter() {
                let mut column_elems: HashMap<String, InsertElemValue> = HashMap::new();

                match row {
                    gson::Value::Absent | gson::Value::Null => continue,
                    gson::Value::Object(obj) => {
                        for (column_field_name, col_input_value) in obj.iter() {
                            let column_input_value: &__InputValue =
                                match insert_type_field_map.get(column_field_name) {
                                    Some(input_field) => input_field,
                                    None => return Err("Insert re-validation error 3".to_string()),
                                };

                            match &column_input_value.sql_type {
                                Some(NodeSQLType::Column(col)) => {
                                    let insert_col_builder = match col_input_value {
                                        gson::Value::Absent => InsertElemValue::Default,
                                        _ => InsertElemValue::Value(gson::gson_to_json(
                                            col_input_value,
                                        )?),
                                    };
                                    column_elems.insert(col.name.clone(), insert_col_builder);
                                }
                                _ => return Err("Insert re-validation error 4".to_string()),
                            }
                        }
                    }
                    _ => return Err("Insert re-validation errror 1".to_string()),
                }

                let insert_row_builder = InsertRowBuilder { row: column_elems };
                objects.push(insert_row_builder);
            }
        }
        _ => return Err("Insert re-validation errror".to_string()),
    };

    if objects.is_empty() {
        return Err("At least one record must be provided to objects".to_string());
    }
    Ok(objects)
}

pub fn to_insert_builder<'a, T>(
    field: &__Field,
    query_field: &graphql_parser::query::Field<'a, T>,
    fragment_definitions: &Vec<FragmentDefinition<'a, T>>,
    variables: &serde_json::Value,
) -> Result<InsertBuilder, String>
where
    T: Text<'a> + Eq + AsRef<str>,
{
    let type_ = field.type_().unmodified_type();
    let type_name = type_
        .name()
        .ok_or("Encountered type without name in connection builder")?;
    let field_map = field_map(&type_);
    let alias = alias_or_name(query_field);

    match &type_ {
        __Type::InsertResponse(xtype) => {
            // Raise for disallowed arguments
            restrict_allowed_arguments(vec!["objects"], query_field)?;

            let objects: Vec<InsertRowBuilder> =
                read_argument_objects(field, query_field, variables)?;

            let mut builder_fields: Vec<InsertSelection> = vec![];

            let selection_fields = normalize_selection_set(
                &query_field.selection_set,
                fragment_definitions,
                &type_name,
                variables,
            )?;

            for selection_field in selection_fields {
                match field_map.get(selection_field.name.as_ref()) {
                    None => return Err("unknown field in insert".to_string()),
                    Some(f) => builder_fields.push(match f.name().as_ref() {
                        "affectedCount" => InsertSelection::AffectedCount {
                            alias: alias_or_name(selection_field),
                        },
                        "records" => {
                            let node_builder = to_node_builder(
                                f,
                                selection_field,
                                fragment_definitions,
                                variables,
                            );
                            InsertSelection::Records(node_builder?)
                        }
                        "__typename" => InsertSelection::Typename {
                            alias: alias_or_name(selection_field),
                            typename: xtype.name().unwrap(),
                        },
                        _ => return Err("unexpected field type on insert response".to_string()),
                    }),
                }
            }
            Ok(InsertBuilder {
                alias,
                table: Arc::clone(&xtype.table),
                objects,
                selections: builder_fields,
            })
        }
        _ => Err(format!(
            "can not build query for non-insert type {:?}",
            type_.name()
        )),
    }
}

#[derive(Clone, Debug)]
pub struct UpdateBuilder {
    pub alias: String,

    // args
    pub filter: FilterBuilder,
    pub set: SetBuilder,
    pub at_most: i64,

    // metadata
    pub table: Arc<Table>,

    //fields
    pub selections: Vec<UpdateSelection>,
}

#[derive(Clone, Debug)]
pub struct SetBuilder {
    // String is Column name
    pub set: HashMap<String, serde_json::Value>,
}

#[allow(clippy::large_enum_variant)]
#[derive(Clone, Debug)]
pub enum UpdateSelection {
    AffectedCount { alias: String },
    Records(NodeBuilder),
    Typename { alias: String, typename: String },
}

fn read_argument_set<'a, T>(
    field: &__Field,
    query_field: &graphql_parser::query::Field<'a, T>,
    variables: &serde_json::Value,
) -> Result<SetBuilder, String>
where
    T: Text<'a> + Eq + AsRef<str>,
{
    let validated: gson::Value = read_argument("set", field, query_field, variables)?;

    let update_type: UpdateInputType = match field.get_arg("set").unwrap().type_().unmodified_type()
    {
        __Type::UpdateInput(type_) => type_,
        _ => return Err("Could not locate update entity type".to_string()),
    };

    let mut set: HashMap<String, serde_json::Value> = HashMap::new();

    let update_type_field_map = input_field_map(&__Type::UpdateInput(update_type));

    // validated user input kv map
    match validated {
        gson::Value::Absent | gson::Value::Null => (),
        gson::Value::Object(obj) => {
            for (column_field_name, col_input_value) in obj.iter() {
                // If value is absent, skip it. Nulls are handled as literals
                if col_input_value == &gson::Value::Absent {
                    continue;
                }
                let column_input_value: &__InputValue =
                    match update_type_field_map.get(column_field_name) {
                        Some(input_field) => input_field,
                        None => return Err("Update re-validation error 3".to_string()),
                    };

                match &column_input_value.sql_type {
                    Some(NodeSQLType::Column(col)) => {
                        set.insert(col.name.clone(), gson::gson_to_json(col_input_value)?);
                    }
                    _ => return Err("Update re-validation error 4".to_string()),
                }
            }
        }
        _ => return Err("Update re-validation errror".to_string()),
    };

    if set.is_empty() {
        return Err("At least one mapping must be provided to set argument".to_string());
    }

    Ok(SetBuilder { set })
}

pub fn to_update_builder<'a, T>(
    field: &__Field,
    query_field: &graphql_parser::query::Field<'a, T>,
    fragment_definitions: &Vec<FragmentDefinition<'a, T>>,
    variables: &serde_json::Value,
) -> Result<UpdateBuilder, String>
where
    T: Text<'a> + Eq + AsRef<str>,
{
    let type_ = field.type_().unmodified_type();
    let type_name = type_
        .name()
        .ok_or("Encountered type without name in update builder")?;
    let field_map = field_map(&type_);
    let alias = alias_or_name(query_field);

    match &type_ {
        __Type::UpdateResponse(xtype) => {
            // Raise for disallowed arguments
            restrict_allowed_arguments(vec!["set", "filter", "atMost"], query_field)?;

            let set: SetBuilder = read_argument_set(field, query_field, variables)?;
            let filter: FilterBuilder = read_argument_filter(field, query_field, variables)?;
            let at_most: i64 = read_argument_at_most(field, query_field, variables)?;

            let mut builder_fields: Vec<UpdateSelection> = vec![];

            let selection_fields = normalize_selection_set(
                &query_field.selection_set,
                fragment_definitions,
                &type_name,
                variables,
            )?;

            for selection_field in selection_fields {
                match field_map.get(selection_field.name.as_ref()) {
                    None => return Err("unknown field in update".to_string()),
                    Some(f) => builder_fields.push(match f.name().as_ref() {
                        "affectedCount" => UpdateSelection::AffectedCount {
                            alias: alias_or_name(selection_field),
                        },
                        "records" => {
                            let node_builder = to_node_builder(
                                f,
                                selection_field,
                                fragment_definitions,
                                variables,
                            );
                            UpdateSelection::Records(node_builder?)
                        }
                        "__typename" => UpdateSelection::Typename {
                            alias: alias_or_name(selection_field),
                            typename: xtype.name().unwrap(),
                        },
                        _ => return Err("unexpected field type on update response".to_string()),
                    }),
                }
            }
            Ok(UpdateBuilder {
                alias,
                filter,
                set,
                at_most,
                table: Arc::clone(&xtype.table),
                selections: builder_fields,
            })
        }
        _ => Err(format!(
            "can not build query for non-update type {:?}",
            type_.name()
        )),
    }
}

#[derive(Clone, Debug)]
pub struct DeleteBuilder {
    pub alias: String,

    // args
    pub filter: FilterBuilder,
    pub at_most: i64,

    // metadata
    pub table: Arc<Table>,

    //fields
    pub selections: Vec<DeleteSelection>,
}

#[allow(clippy::large_enum_variant)]
#[derive(Clone, Debug)]
pub enum DeleteSelection {
    AffectedCount { alias: String },
    Records(NodeBuilder),
    Typename { alias: String, typename: String },
}

pub fn to_delete_builder<'a, T>(
    field: &__Field,
    query_field: &graphql_parser::query::Field<'a, T>,
    fragment_definitions: &Vec<FragmentDefinition<'a, T>>,
    variables: &serde_json::Value,
) -> Result<DeleteBuilder, String>
where
    T: Text<'a> + Eq + AsRef<str>,
{
    let type_ = field.type_().unmodified_type();
    let type_name = type_
        .name()
        .ok_or("Encountered type without name in delete builder")?;
    let field_map = field_map(&type_);
    let alias = alias_or_name(query_field);

    match &type_ {
        __Type::DeleteResponse(xtype) => {
            // Raise for disallowed arguments
            restrict_allowed_arguments(vec!["filter", "atMost"], query_field)?;

            let filter: FilterBuilder = read_argument_filter(field, query_field, variables)?;
            let at_most: i64 = read_argument_at_most(field, query_field, variables)?;

            let mut builder_fields: Vec<DeleteSelection> = vec![];

            let selection_fields = normalize_selection_set(
                &query_field.selection_set,
                fragment_definitions,
                &type_name,
                variables,
            )?;

            for selection_field in selection_fields {
                match field_map.get(selection_field.name.as_ref()) {
                    None => return Err("unknown field in delete".to_string()),
                    Some(f) => builder_fields.push(match f.name().as_ref() {
                        "affectedCount" => DeleteSelection::AffectedCount {
                            alias: alias_or_name(selection_field),
                        },
                        "records" => {
                            let node_builder = to_node_builder(
                                f,
                                selection_field,
                                fragment_definitions,
                                variables,
                            );
                            DeleteSelection::Records(node_builder?)
                        }
                        "__typename" => DeleteSelection::Typename {
                            alias: alias_or_name(selection_field),
                            typename: xtype.name().unwrap(),
                        },
                        _ => return Err("unexpected field type on delete response".to_string()),
                    }),
                }
            }
            Ok(DeleteBuilder {
                alias,
                filter,
                at_most,
                table: Arc::clone(&xtype.table),
                selections: builder_fields,
            })
        }
        _ => Err(format!(
            "can not build query for non-delete type {:?}",
            type_.name()
        )),
    }
}

#[derive(Clone, Debug)]
pub struct ConnectionBuilderSource {
    pub table: Arc<Table>,
    pub fkey: Option<ForeignKeyReversible>,
}

#[derive(Clone, Debug)]
pub struct ConnectionBuilder {
    pub alias: String,

    // args
    pub first: Option<u64>,
    pub last: Option<u64>,
    pub before: Option<Cursor>,
    pub after: Option<Cursor>,
    pub filter: FilterBuilder,
    pub order_by: OrderByBuilder,

    // metadata
    pub source: ConnectionBuilderSource,

    //fields
    pub selections: Vec<ConnectionSelection>,

    pub max_rows: u64,
}

#[derive(Clone, Debug)]
pub enum FilterBuilderElem {
    Column {
        column: Arc<Column>,
        op: FilterOp,
        value: serde_json::Value, //String, // string repr castable by postgres
    },
    NodeId(NodeIdInstance),
}

#[derive(Clone, Debug)]
pub struct FilterBuilder {
    pub elems: Vec<FilterBuilderElem>,
}

#[derive(Clone, Debug)]
pub enum OrderDirection {
    AscNullsFirst,
    AscNullsLast,
    DescNullsFirst,
    DescNullsLast,
}

impl OrderDirection {
    pub fn nulls_first(&self) -> bool {
        match self {
            Self::AscNullsFirst => true,
            Self::AscNullsLast => false,
            Self::DescNullsFirst => true,
            Self::DescNullsLast => false,
        }
    }

    pub fn is_asc(&self) -> bool {
        match self {
            Self::AscNullsFirst => true,
            Self::AscNullsLast => true,
            Self::DescNullsFirst => false,
            Self::DescNullsLast => false,
        }
    }
}

impl FromStr for OrderDirection {
    type Err = String;

    fn from_str(input: &str) -> Result<Self, Self::Err> {
        match input {
            "AscNullsFirst" => Ok(Self::AscNullsFirst),
            "AscNullsLast" => Ok(Self::AscNullsLast),
            "DescNullsFirst" => Ok(Self::DescNullsFirst),
            "DescNullsLast" => Ok(Self::DescNullsLast),
            _ => Err(format!("Invalid order operation {}", input)),
        }
    }
}
impl OrderDirection {
    pub fn reverse(&self) -> Self {
        match self {
            Self::AscNullsFirst => Self::DescNullsLast,
            Self::AscNullsLast => Self::DescNullsFirst,
            Self::DescNullsFirst => Self::AscNullsLast,
            Self::DescNullsLast => Self::AscNullsFirst,
        }
    }
}

impl OrderByBuilderElem {
    fn reverse(&self) -> Self {
        Self {
            column: Arc::clone(&self.column),
            direction: self.direction.reverse(),
        }
    }
}

impl OrderByBuilder {
    pub fn reverse(&self) -> Self {
        Self {
            elems: self.elems.iter().map(|x| x.reverse()).collect(),
        }
    }
}

#[derive(Clone, Debug)]
pub struct CursorElement {
    pub value: serde_json::Value,
}
#[derive(Clone, Debug)]
pub struct Cursor {
    pub elems: Vec<CursorElement>,
}

impl FromStr for Cursor {
    type Err = String;

    fn from_str(input: &str) -> Result<Self, Self::Err> {
        extern crate base64;
        use std::str;

        match base64::decode(input) {
            Ok(vec_u8) => match str::from_utf8(&vec_u8) {
                Ok(v) => {
                    let mut elems: Vec<CursorElement> = vec![];
                    match serde_json::from_str(v) {
                        Ok(json) => match json {
                            serde_json::Value::Array(x_arr) => {
                                for x in &x_arr {
                                    let element = CursorElement { value: x.clone() };
                                    elems.push(element);
                                }
                                Ok(Cursor { elems })
                            }
                            _ => Err("Failed to decode cursor, error 4".to_string()),
                        },
                        Err(_) => Err("Failed to decode cursor, error 3".to_string()),
                    }
                }
                Err(_) => Err("Failed to decode cursor, error 2".to_string()),
            },
            Err(_) => Err("Failed to decode cursor, error 1".to_string()),
        }
    }
}

#[derive(Clone, Debug)]
pub struct OrderByBuilderElem {
    pub column: Arc<Column>,
    pub direction: OrderDirection,
}

#[derive(Clone, Debug)]
pub struct OrderByBuilder {
    pub elems: Vec<OrderByBuilderElem>,
}

#[derive(Clone, Debug)]
pub struct PageInfoBuilder {
    pub alias: String,
    pub selections: Vec<PageInfoSelection>,
}

#[derive(Clone, Debug)]
pub enum PageInfoSelection {
    StartCursor { alias: String },
    EndCursor { alias: String },
    HasNextPage { alias: String },
    HasPreviousPage { alias: String },
    Typename { alias: String, typename: String },
}

#[derive(Clone, Debug)]
pub enum ConnectionSelection {
    TotalCount { alias: String },
    Edge(EdgeBuilder),
    PageInfo(PageInfoBuilder),
    Typename { alias: String, typename: String },
}

#[derive(Clone, Debug)]
pub struct EdgeBuilder {
    pub alias: String,
    pub selections: Vec<EdgeSelection>,
}

#[allow(clippy::large_enum_variant)]
#[derive(Clone, Debug)]
pub enum EdgeSelection {
    Cursor { alias: String },
    Node(NodeBuilder),
    Typename { alias: String, typename: String },
}

#[derive(Clone, Debug)]
pub struct NodeBuilder {
    // args
    pub node_id: Option<NodeIdInstance>,

    pub alias: String,

    // metadata
    pub table: Arc<Table>,
    pub fkey: Option<Arc<ForeignKey>>,
    pub reverse_reference: Option<bool>,

    pub selections: Vec<NodeSelection>,
}

#[derive(Clone, Debug)]
pub enum NodeSelection {
    Connection(ConnectionBuilder),
    Node(NodeBuilder),
    Column(ColumnBuilder),
    Function(FunctionBuilder),
    NodeId(NodeIdBuilder),
    Typename { alias: String, typename: String },
}

#[derive(Clone, Debug)]
pub struct NodeIdInstance {
    pub schema_name: String,
    pub table_name: String,
    // Vec matching length of "columns" representing primary key values
    pub values: Vec<serde_json::Value>,
}

#[derive(Clone, Debug)]
pub struct NodeIdBuilder {
    pub alias: String,
    pub schema_name: String,
    pub table_name: String,
    pub columns: Vec<Arc<Column>>,
}

#[derive(Clone, Debug)]
pub struct ColumnBuilder {
    pub alias: String,
    pub column: Arc<Column>,
}

#[derive(Clone, Debug)]
pub struct FunctionBuilder {
    pub alias: String,
    pub function: Arc<Function>,
    pub table: Arc<Table>,
    pub selection: FunctionSelection,
}

#[derive(Clone, Debug)]
pub enum FunctionSelection {
    ScalarSelf,
    Connection(ConnectionBuilder),
    Node(NodeBuilder),
}

fn restrict_allowed_arguments<'a, T>(
    arg_names: Vec<&str>,
    query_field: &graphql_parser::query::Field<'a, T>,
) -> Result<(), String>
where
    T: Text<'a> + Eq + AsRef<str>,
{
    let extra_keys: Vec<&str> = query_field
        .arguments
        .iter()
        .filter(|(input_arg_name, _)| !arg_names.contains(&input_arg_name.as_ref()))
        .map(|(name, _)| name.as_ref())
        .collect();

    match !extra_keys.is_empty() {
        true => Err(format!("Input contains extra keys {:?}", extra_keys)),
        false => Ok(()),
    }
}

/// Reads the "filter" argument
fn read_argument_filter<'a, T>(
    field: &__Field,
    query_field: &graphql_parser::query::Field<'a, T>,
    variables: &serde_json::Value,
) -> Result<FilterBuilder, String>
where
    T: Text<'a> + Eq + AsRef<str>,
{
    let validated: gson::Value = read_argument("filter", field, query_field, variables)?;

    let filter_type: FilterEntityType =
        match field.get_arg("filter").unwrap().type_().unmodified_type() {
            __Type::FilterEntity(filter_entity) => filter_entity,
            _ => return Err("Could not locate Filter Entity type".to_string()),
        };

    let mut filters = vec![];

    // validated user input kv map
    let kv_map = match validated {
        gson::Value::Absent | gson::Value::Null => return Ok(FilterBuilder { elems: filters }),
        gson::Value::Object(kv) => kv,
        _ => return Err("Filter re-validation errror".to_string()),
    };

    let filter_field_map = input_field_map(&__Type::FilterEntity(filter_type));
    for (k, op_to_v) in kv_map.iter() {
        // k = str, v = {"eq": 1}
        let filter_iv: &__InputValue = match filter_field_map.get(k) {
            Some(filter_iv) => filter_iv,
            None => return Err("Filter re-validation error in filter_iv".to_string()),
        };

        let filter_op_to_value_map: &HashMap<String, gson::Value> = match op_to_v {
            gson::Value::Absent | gson::Value::Null => continue,
            gson::Value::Object(op_to_v_map) => op_to_v_map,
            _ => return Err("Filter re-validation errror op_to_value map".to_string()),
        };

        for (filter_op_str, filter_val) in filter_op_to_value_map.iter() {
            let filter_op = FilterOp::from_str(filter_op_str)?;

            // Skip absent
            // Technically nulls should be treated as literals. It will always filter out all rows
            // val <op> null is never true
            if filter_val == &gson::Value::Absent {
                continue;
            }

            match &filter_iv.sql_type {
                Some(NodeSQLType::Column(col)) => {
                    let filter_builder = FilterBuilderElem::Column {
                        column: Arc::clone(col),
                        op: filter_op,
                        value: gson::gson_to_json(filter_val)?,
                    };
                    filters.push(filter_builder);
                }
                Some(NodeSQLType::NodeId(_)) => {
                    let filter_builder =
                        FilterBuilderElem::NodeId(parse_node_id(filter_val.clone())?);
                    filters.push(filter_builder);
                }
                _ => return Err("Filter type error, attempted filter on non-column".to_string()),
            }
        }
    }
    Ok(FilterBuilder { elems: filters })
}

/// Reads the "orderBy" argument. Auto-appends the primary key
fn read_argument_order_by<'a, T>(
    field: &__Field,
    query_field: &graphql_parser::query::Field<'a, T>,
    variables: &serde_json::Value,
) -> Result<OrderByBuilder, String>
where
    T: Text<'a> + Eq + AsRef<str>,
{
    // [{"id": "DescNullsLast"}]
    let validated: gson::Value = read_argument("orderBy", field, query_field, variables)?;

    // [<Table>OrderBy!]
    let order_type: OrderByEntityType =
        match field.get_arg("orderBy").unwrap().type_().unmodified_type() {
            __Type::OrderByEntity(order_entity) => order_entity,
            _ => return Err("Could not locate OrderBy Entity type".to_string()),
        };

    let mut orders = vec![];

    let order_field_map = input_field_map(&__Type::OrderByEntity(order_type.clone()));

    // validated user input kv map
    match validated {
        gson::Value::Null | gson::Value::Absent => (),
        gson::Value::Array(x_arr) => {
            for elem in x_arr.iter() {
                // {"id", DescNullsLast}
                match elem {
                    gson::Value::Absent | gson::Value::Null => continue,
                    gson::Value::Object(obj) => {
                        for (column_field_name, order_direction_json) in obj.iter() {
                            let order_direction = match order_direction_json {
                                gson::Value::Absent | gson::Value::Null => continue,
                                gson::Value::String(x) => OrderDirection::from_str(x)?,
                                _ => return Err("Order re-validation error 6".to_string()),
                            };
                            let column_input_value: &__InputValue =
                                match order_field_map.get(column_field_name) {
                                    Some(input_field) => input_field,
                                    None => return Err("Order re-validation error 3".to_string()),
                                };

                            match &column_input_value.sql_type {
                                Some(NodeSQLType::Column(col)) => {
                                    let order_rec = OrderByBuilderElem {
                                        column: Arc::clone(col),
                                        direction: order_direction,
                                    };
                                    orders.push(order_rec);
                                }
                                _ => return Err("Order re-validation error 4".to_string()),
                            }
                        }
                    }
                    _ => return Err("OrderBy re-validation errror 1".to_string()),
                }
            }
        }
        _ => return Err("OrderBy re-validation errror".to_string()),
    };

    // To acheive consistent pagination, sorting should always include primary key
    let pkey = &order_type
        .table
        .primary_key()
        .ok_or_else(|| "Found table with no primary key".to_string())?;

    for col_name in &pkey.column_names {
        for col in &order_type.table.columns {
            if &col.name == col_name {
                let order_rec = OrderByBuilderElem {
                    column: Arc::clone(col),
                    direction: OrderDirection::AscNullsLast,
                };
                orders.push(order_rec);
                break;
            }
        }
    }
    Ok(OrderByBuilder { elems: orders })
}

/// Reads "before" and "after" cursor arguments
fn read_argument_cursor<'a, T>(
    arg_name: &str,
    field: &__Field,
    query_field: &graphql_parser::query::Field<'a, T>,
    variables: &serde_json::Value,
) -> Result<Option<Cursor>, String>
where
    T: Text<'a> + Eq + AsRef<str>,
{
    let validated: gson::Value = read_argument(arg_name, field, query_field, variables)?;

    let _: Scalar = match field.get_arg(arg_name).unwrap().type_().unmodified_type() {
        __Type::Scalar(x) => x,
        _ => return Err(format!("Could not argument {}", arg_name)),
    };

    match validated {
        // Technically null should be treated as a literal here causing no result to return
        // however:
        // - there is no reason to ever intentionally pass a null literal to this argument
        // - alternate implementations treat null as absent for this argument
        // - passing null appears to be a common mistake
        // so for backwards compatibility and ease of use, we'll treat null literal as absent
        gson::Value::Absent | gson::Value::Null => Ok(None),
        gson::Value::String(x) => Ok(Some(Cursor::from_str(&x)?)),
        _ => Err("Cursor re-validation errror".to_string()),
    }
}

pub fn to_connection_builder<'a, T>(
    field: &__Field,
    query_field: &graphql_parser::query::Field<'a, T>,
    fragment_definitions: &Vec<FragmentDefinition<'a, T>>,
    variables: &serde_json::Value,
) -> Result<ConnectionBuilder, String>
where
    T: Text<'a> + Eq + AsRef<str>,
{
    let type_ = field.type_().unmodified_type();
    let type_name = type_
        .name()
        .ok_or("Encountered type without name in connection builder")?;
    let field_map = field_map(&type_);
    let alias = alias_or_name(query_field);

    match &type_ {
        __Type::Connection(xtype) => {
            // Raise for disallowed arguments
            restrict_allowed_arguments(
                vec!["first", "last", "before", "after", "filter", "orderBy"],
                query_field,
            )?;

            // TODO: only one of first/last, before/after provided
            let first: gson::Value = read_argument("first", field, query_field, variables)?;
            let first: Option<u64> = match first {
                gson::Value::Absent | gson::Value::Null => None,
                gson::Value::Number(gson::Number::Integer(n)) if n < 0 => {
                    return Err("`first` must be an unsigned integer".to_string())
                }
                gson::Value::Number(gson::Number::Integer(n)) => Some(n as u64),
                _ => {
                    return Err("Internal Error: failed to parse validated first".to_string());
                }
            };

            let last: gson::Value = read_argument("last", field, query_field, variables)?;
            let last: Option<u64> = match last {
                gson::Value::Absent | gson::Value::Null => None,
                gson::Value::Number(gson::Number::Integer(n)) if n < 0 => {
                    return Err("`last` must be an unsigned integer".to_string())
                }
                gson::Value::Number(gson::Number::Integer(n)) => Some(n as u64),
                _ => {
                    return Err("Internal Error: failed to parse validated last".to_string());
                }
            };

            let max_rows: u64 = xtype
                .schema
                .context
                .schemas
                .values()
                .find(|s| s.oid == xtype.table.schema_oid)
                .map(|x| x.directives.max_rows)
                .unwrap_or(30);

            let before: Option<Cursor> =
                read_argument_cursor("before", field, query_field, variables)?;
            let after: Option<Cursor> =
                read_argument_cursor("after", field, query_field, variables)?;

            // Validate compatible input arguments
            if first.is_some() && last.is_some() {
                return Err("only one of \"first\" and \"last\" may be provided".to_string());
            } else if before.is_some() && after.is_some() {
                return Err("only one of \"before\" and \"after\" may be provided".to_string());
            } else if first.is_some() && before.is_some() {
                return Err("\"first\" may only be used with \"after\"".to_string());
            } else if last.is_some() && after.is_some() {
                return Err("\"last\" may only be used with \"before\"".to_string());
            }

            let filter: FilterBuilder = read_argument_filter(field, query_field, variables)?;
            let order_by: OrderByBuilder = read_argument_order_by(field, query_field, variables)?;

            let mut builder_fields: Vec<ConnectionSelection> = vec![];

            let selection_fields = normalize_selection_set(
                &query_field.selection_set,
                fragment_definitions,
                &type_name,
                variables,
            )?;

            for selection_field in selection_fields {
                match field_map.get(selection_field.name.as_ref()) {
                    None => return Err("unknown field in connection".to_string()),
                    Some(f) => builder_fields.push(match &f.type_.unmodified_type() {
                        __Type::Edge(_) => ConnectionSelection::Edge(to_edge_builder(
                            f,
                            selection_field,
                            fragment_definitions,
                            variables,
                        )?),
                        __Type::PageInfo(_) => ConnectionSelection::PageInfo(to_page_info_builder(
                            f,
                            selection_field,
                            fragment_definitions,
                            variables,
                        )?),

                        _ => match f.name().as_ref() {
                            "totalCount" => ConnectionSelection::TotalCount {
                                alias: alias_or_name(selection_field),
                            },
                            "__typename" => ConnectionSelection::Typename {
                                alias: alias_or_name(selection_field),
                                typename: xtype.name().unwrap(),
                            },
                            _ => return Err("unexpected field type on connection".to_string()),
                        },
                    }),
                }
            }
            Ok(ConnectionBuilder {
                alias,
                source: ConnectionBuilderSource {
                    table: Arc::clone(&xtype.table),
                    fkey: xtype.fkey.clone(),
                },
                first,
                last,
                before,
                after,
                filter,
                order_by,
                selections: builder_fields,
                max_rows,
            })
        }
        _ => Err(format!(
            "can not build query for non-connection type {:?}",
            type_.name()
        )),
    }
}

fn to_page_info_builder<'a, T>(
    field: &__Field,
    query_field: &graphql_parser::query::Field<'a, T>,
    fragment_definitions: &Vec<FragmentDefinition<'a, T>>,
    variables: &serde_json::Value,
) -> Result<PageInfoBuilder, String>
where
    T: Text<'a> + Eq + AsRef<str>,
{
    let type_ = field.type_().unmodified_type();
    let type_name = type_.name().ok_or(format!(
        "Encountered type without name in page info builder: {:?}",
        type_
    ))?;
    let field_map = field_map(&type_);
    let alias = alias_or_name(query_field);

    match type_ {
        __Type::PageInfo(xtype) => {
            let mut builder_fields: Vec<PageInfoSelection> = vec![];

            let selection_fields = normalize_selection_set(
                &query_field.selection_set,
                fragment_definitions,
                &type_name,
                variables,
            )?;

            for selection_field in selection_fields {
                match field_map.get(selection_field.name.as_ref()) {
                    None => return Err("unknown field in pageInfo".to_string()),
                    Some(f) => builder_fields.push(match f.name().as_ref() {
                        "startCursor" => PageInfoSelection::StartCursor {
                            alias: alias_or_name(selection_field),
                        },
                        "endCursor" => PageInfoSelection::EndCursor {
                            alias: alias_or_name(selection_field),
                        },
                        "hasPreviousPage" => PageInfoSelection::HasPreviousPage {
                            alias: alias_or_name(selection_field),
                        },
                        "hasNextPage" => PageInfoSelection::HasNextPage {
                            alias: alias_or_name(selection_field),
                        },
                        "__typename" => PageInfoSelection::Typename {
                            alias: alias_or_name(selection_field),
                            typename: xtype.name().unwrap(),
                        },
                        _ => return Err("unexpected field type on pageInfo".to_string()),
                    }),
                }
            }
            Ok(PageInfoBuilder {
                alias,
                selections: builder_fields,
            })
        }
        _ => Err("can not build query for non-PageInfo type".to_string()),
    }
}

fn to_edge_builder<'a, T>(
    field: &__Field,
    query_field: &graphql_parser::query::Field<'a, T>,
    fragment_definitions: &Vec<FragmentDefinition<'a, T>>,
    variables: &serde_json::Value,
) -> Result<EdgeBuilder, String>
where
    T: Text<'a> + Eq + AsRef<str>,
{
    let type_ = field.type_().unmodified_type();
    let type_name = type_.name().ok_or(format!(
        "Encountered type without name in edge builder: {:?}",
        type_
    ))?;
    let field_map = field_map(&type_);
    let alias = alias_or_name(query_field);

    match type_ {
        __Type::Edge(xtype) => {
            let mut builder_fields = vec![];

            let selection_fields = normalize_selection_set(
                &query_field.selection_set,
                fragment_definitions,
                &type_name,
                variables,
            )?;

            for selection_field in selection_fields {
                match field_map.get(selection_field.name.as_ref()) {
                    None => return Err("unknown field in edge".to_string()),
                    Some(f) => builder_fields.push(match &f.type_.unmodified_type() {
                        __Type::Node(_) => {
                            let node_builder = to_node_builder(
                                f,
                                selection_field,
                                fragment_definitions,
                                variables,
                            )?;
                            EdgeSelection::Node(node_builder)
                        }
                        _ => match f.name().as_ref() {
                            "cursor" => EdgeSelection::Cursor {
                                alias: alias_or_name(selection_field),
                            },
                            "__typename" => EdgeSelection::Typename {
                                alias: alias_or_name(selection_field),
                                typename: xtype.name().unwrap(),
                            },
                            _ => return Err("unexpected field type on edge".to_string()),
                        },
                    }),
                }
            }
            Ok(EdgeBuilder {
                alias,
                selections: builder_fields,
            })
        }
        _ => Err("can not build query for non-edge type".to_string()),
    }
}

pub fn to_node_builder<'a, T>(
    field: &__Field,
    query_field: &graphql_parser::query::Field<'a, T>,
    fragment_definitions: &Vec<FragmentDefinition<'a, T>>,
    variables: &serde_json::Value,
) -> Result<NodeBuilder, String>
where
    T: Text<'a> + Eq + AsRef<str>,
{
    let type_ = field.type_().unmodified_type();

    let alias = alias_or_name(query_field);

    let xtype: NodeType = match type_ {
        __Type::Node(xtype) => {
            restrict_allowed_arguments(vec![], query_field)?;
            xtype
        }
        __Type::NodeInterface(node_interface) => {
            restrict_allowed_arguments(vec!["nodeId"], query_field)?;
            // The nodeId argument is only valid on the entrypoint field for Node
            // relationships to "node" e.g. within edges, do not have any arguments
            let node_id: NodeIdInstance = read_argument_node_id(field, query_field, variables)?;

            let possible_types: Vec<__Type> = node_interface.possible_types().unwrap_or(vec![]);
            let xtype = possible_types.iter().find_map(|x| match x {
                __Type::Node(node_type)
                    if node_type.table.schema == node_id.schema_name
                        && node_type.table.name == node_id.table_name =>
                {
                    Some(node_type)
                }
                _ => None,
            });

            match xtype {
                Some(x) => x.clone(),
                None => {
                    return Err(
                        "Collection referenced by nodeId did not match any known collection"
                            .to_string(),
                    );
                }
            }
        }
        _ => {
            return Err("can not build query for non-node type".to_string());
        }
    };

    let type_name = xtype
        .name()
        .ok_or("Encountered type without name in node builder")?;

    let field_map = field_map(&__Type::Node(xtype.clone()));

    let mut builder_fields = vec![];
    restrict_allowed_arguments(vec!["nodeId"], query_field)?;

    // The nodeId argument is only valid on the entrypoint field for Node
    // relationships to "node" e.g. within edges, do not have any arguments
    let node_id: Option<NodeIdInstance> = match field.get_arg("nodeId").is_some() {
        true => Some(read_argument_node_id(field, query_field, variables)?),
        false => None,
    };

    let selection_fields = normalize_selection_set(
        &query_field.selection_set,
        fragment_definitions,
        &type_name,
        variables,
    )?;

    for selection_field in selection_fields {
        match field_map.get(selection_field.name.as_ref()) {
            None => {
                return Err(format!(
                    "Unknown field '{}' on type '{}'",
                    selection_field.name.as_ref(),
                    &type_name
                ))
            }
            Some(f) => {
                let alias = alias_or_name(selection_field);

                let node_selection = match &f.sql_type {
                    Some(node_sql_type) => match node_sql_type {
                        NodeSQLType::Column(col) => NodeSelection::Column(ColumnBuilder {
                            alias,
                            column: Arc::clone(col),
                        }),
                        NodeSQLType::Function(func) => {
                            let function_selection = match &f.type_() {
                                __Type::Scalar(_) => FunctionSelection::ScalarSelf,
                                __Type::Node(_) => {
                                    let node_builder = to_node_builder(
                                        f,
                                        selection_field,
                                        fragment_definitions,
                                        variables,
                                        // TODO need ref to fkey here
                                    )?;
                                    FunctionSelection::Node(node_builder)
                                }
                                __Type::Connection(_) => {
                                    let connection_builder = to_connection_builder(
                                        f,
                                        selection_field,
                                        fragment_definitions,
                                        variables,
                                        // TODO need ref to fkey here
                                    )?;
                                    FunctionSelection::Connection(connection_builder)
                                }
<<<<<<< HEAD
                                _ => return Err("invalid return type from function".to_string()),
=======
                                _ => return Err(format!("invalid return type from function")),
>>>>>>> 0fd3bb15
                            };
                            NodeSelection::Function(FunctionBuilder {
                                alias,
                                function: Arc::clone(func),
                                table: Arc::clone(&xtype.table),
                                selection: function_selection,
                            })
                        }
                        NodeSQLType::NodeId(pkey_columns) => {
                            NodeSelection::NodeId(NodeIdBuilder {
                                alias,
                                columns: pkey_columns.clone(), // interior is arc
                                table_name: xtype.table.name.clone(),
                                schema_name: xtype.table.schema.clone(),
                            })
                        }
                    },
                    _ => match f.name().as_ref() {
                        "__typename" => NodeSelection::Typename {
                            alias: alias_or_name(selection_field),
                            typename: xtype.name().unwrap(),
                        },
                        _ => match f.type_().unmodified_type() {
                            __Type::Connection(_) => {
                                let con_builder = to_connection_builder(
                                    f,
                                    selection_field,
                                    fragment_definitions,
                                    variables,
                                );
                                NodeSelection::Connection(con_builder?)
                            }
                            __Type::Node(_) => {
                                let node_builder = to_node_builder(
                                    f,
                                    selection_field,
                                    fragment_definitions,
                                    variables,
                                );
                                NodeSelection::Node(node_builder?)
                            }
                            _ => {
                                return Err(format!("unexpected field type on node {}", f.name()));
                            }
                        },
                    },
                };
                builder_fields.push(node_selection);
            }
        }
    }
    Ok(NodeBuilder {
        node_id,
        alias,
        table: Arc::clone(&xtype.table),
        fkey: xtype.fkey.clone(),
        reverse_reference: xtype.reverse_reference,
        selections: builder_fields,
    })
}

// Introspection

#[allow(clippy::large_enum_variant)]
#[derive(Serialize, Clone, Debug)]
pub enum __FieldField {
    Name,
    Description,
    Arguments(Vec<__InputValueBuilder>),
    Type(__TypeBuilder),
    IsDeprecated,
    DeprecationReason,
    Typename { alias: String, typename: String },
}

#[derive(Serialize, Clone, Debug)]
pub struct __FieldSelection {
    pub alias: String,
    pub selection: __FieldField,
}
#[derive(Clone, Debug)]
pub struct __FieldBuilder {
    pub field: __Field,
    //pub type_: __Type,
    pub selections: Vec<__FieldSelection>,
}

#[derive(Serialize, Clone, Debug)]
pub enum __EnumValueField {
    Name,
    Description,
    IsDeprecated,
    DeprecationReason,
    Typename { alias: String, typename: String },
}

#[derive(Serialize, Clone, Debug)]
pub struct __EnumValueSelection {
    pub alias: String,
    pub selection: __EnumValueField,
}

#[derive(Clone, Debug)]
pub struct __EnumValueBuilder {
    pub enum_value: __EnumValue,
    pub selections: Vec<__EnumValueSelection>,
}

#[allow(clippy::large_enum_variant)]
#[derive(Serialize, Clone, Debug)]
pub enum __InputValueField {
    Name,
    Description,
    Type(__TypeBuilder),
    DefaultValue,
    IsDeprecated,
    DeprecationReason,
    Typename { alias: String, typename: String },
}

#[derive(Serialize, Clone, Debug)]
pub struct __InputValueSelection {
    pub alias: String,
    pub selection: __InputValueField,
}

#[derive(Clone, Debug)]
pub struct __InputValueBuilder {
    pub input_value: __InputValue,
    pub selections: Vec<__InputValueSelection>,
}

#[allow(clippy::large_enum_variant)]
#[derive(Clone, Debug)]
pub enum __TypeField {
    Kind,
    Name,
    Description,
    // More
    Fields(Option<Vec<__FieldBuilder>>),
    InputFields(Option<Vec<__InputValueBuilder>>),

    Interfaces(Vec<__TypeBuilder>),
    EnumValues(Option<Vec<__EnumValueBuilder>>),
    PossibleTypes(Option<Vec<__TypeBuilder>>),
    OfType(Option<__TypeBuilder>),
    Typename {
        alias: String,
        typename: Option<String>,
    },
}

#[derive(Clone, Debug)]
pub struct __TypeSelection {
    pub alias: String,
    pub selection: __TypeField,
}

#[derive(Clone, Debug)]
pub struct __TypeBuilder {
    pub type_: __Type,
    pub selections: Vec<__TypeSelection>,
}

#[derive(Clone, Debug)]
pub enum __DirectiveField {
    Name,
    Description,
    Locations,
    Args(Vec<__InputValueBuilder>),
    IsRepeatable,
    Typename { alias: String, typename: String },
}

#[derive(Clone, Debug)]
pub struct __DirectiveSelection {
    pub alias: String,
    pub selection: __DirectiveField,
}

#[derive(Clone, Debug)]
pub struct __DirectiveBuilder {
    pub directive: __Directive,
    pub selections: Vec<__DirectiveSelection>,
}

#[derive(Serialize, Clone, Debug)]
#[allow(dead_code)]
#[serde(untagged)]
pub enum __SchemaField {
    Types(Vec<__TypeBuilder>),
    QueryType(__TypeBuilder),
    MutationType(Option<__TypeBuilder>),
    SubscriptionType(Option<__TypeBuilder>),
    Directives(Vec<__DirectiveBuilder>),
    Typename { alias: String, typename: String },
}

#[derive(Serialize, Clone, Debug)]
pub struct __SchemaSelection {
    pub alias: String,
    pub selection: __SchemaField,
}

#[derive(Clone)]
pub struct __SchemaBuilder {
    pub schema: __Schema,
    pub selections: Vec<__SchemaSelection>,
}

impl __Schema {
    pub fn to_enum_value_builder<'a, T>(
        &self,
        enum_value: &__EnumValue,
        query_field: &graphql_parser::query::Field<'a, T>,
        fragment_definitions: &Vec<FragmentDefinition<'a, T>>,
        variables: &serde_json::Value,
    ) -> Result<__EnumValueBuilder, String>
    where
        T: Text<'a> + Eq + AsRef<str>,
    {
        let selection_fields = normalize_selection_set(
            &query_field.selection_set,
            fragment_definitions,
            &"__EnumValue".to_string(),
            variables,
        )?;

        let mut builder_fields = vec![];

        for selection_field in selection_fields {
            let enum_value_field_name = selection_field.name.as_ref();

            let __enum_value_field = match enum_value_field_name {
                "name" => __EnumValueField::Name,
                "description" => __EnumValueField::Description,
                "isDeprecated" => __EnumValueField::IsDeprecated,
                "deprecationReason" => __EnumValueField::DeprecationReason,
                "__typename" => __EnumValueField::Typename {
                    alias: alias_or_name(selection_field),
                    typename: enum_value.name(),
                },
                _ => {
                    return Err(format!(
                        "unknown field in __EnumValue: {}",
                        enum_value_field_name
                    ))
                }
            };

            builder_fields.push(__EnumValueSelection {
                alias: alias_or_name(selection_field),
                selection: __enum_value_field,
            });
        }

        Ok(__EnumValueBuilder {
            enum_value: enum_value.clone(),
            selections: builder_fields,
        })
    }

    pub fn to_input_value_builder<'a, T>(
        &self,
        input_value: &__InputValue,
        query_field: &graphql_parser::query::Field<'a, T>,
        fragment_definitions: &Vec<FragmentDefinition<'a, T>>,
        variables: &serde_json::Value,
    ) -> Result<__InputValueBuilder, String>
    where
        T: Text<'a> + Eq + AsRef<str>,
    {
        let selection_fields = normalize_selection_set(
            &query_field.selection_set,
            fragment_definitions,
            &"__InputValue".to_string(),
            variables,
        )?;

        let mut builder_fields = vec![];

        for selection_field in selection_fields {
            let input_value_field_name = selection_field.name.as_ref();

            let __input_value_field = match input_value_field_name {
                "name" => __InputValueField::Name,
                "description" => __InputValueField::Description,
                "type" => {
                    let t = input_value.type_.clone();

                    let t_builder = self.to_type_builder_from_type(
                        &t,
                        selection_field,
                        fragment_definitions,
                        variables,
                    )?;
                    __InputValueField::Type(t_builder)
                }
                "defaultValue" => __InputValueField::DefaultValue,
                "isDeprecated" => __InputValueField::IsDeprecated,
                "deprecationReason" => __InputValueField::DeprecationReason,
                "__typename" => __InputValueField::Typename {
                    alias: alias_or_name(selection_field),
                    typename: input_value.name(),
                },
                _ => {
                    return Err(format!(
                        "unknown field in __InputValue: {}",
                        input_value_field_name
                    ))
                }
            };

            builder_fields.push(__InputValueSelection {
                alias: alias_or_name(selection_field),
                selection: __input_value_field,
            });
        }

        Ok(__InputValueBuilder {
            input_value: input_value.clone(),
            selections: builder_fields,
        })
    }

    pub fn to_field_builder<'a, T>(
        &self,
        field: &__Field,
        query_field: &graphql_parser::query::Field<'a, T>,
        fragment_definitions: &Vec<FragmentDefinition<'a, T>>,
        variables: &serde_json::Value,
    ) -> Result<__FieldBuilder, String>
    where
        T: Text<'a> + Eq + AsRef<str>,
    {
        let selection_fields = normalize_selection_set(
            &query_field.selection_set,
            fragment_definitions,
            &"__Field".to_string(),
            variables,
        )?;

        let mut builder_fields = vec![];

        for selection_field in selection_fields {
            let type_field_name = selection_field.name.as_ref();

            let __field_field = match type_field_name {
                "name" => __FieldField::Name,
                "description" => __FieldField::Description,
                "args" => {
                    let mut f_builders: Vec<__InputValueBuilder> = vec![];
                    let args = field.args();

                    for arg in args {
                        let f_builder = self.to_input_value_builder(
                            &arg,
                            selection_field,
                            fragment_definitions,
                            variables,
                        )?;
                        f_builders.push(f_builder)
                    }
                    __FieldField::Arguments(f_builders)
                }
                "type" => {
                    let t = field.type_();

                    let t_builder = self.to_type_builder_from_type(
                        &t,
                        selection_field,
                        fragment_definitions,
                        variables,
                    )?;
                    __FieldField::Type(t_builder)
                }
                "isDeprecated" => __FieldField::IsDeprecated,
                "deprecationReason" => __FieldField::DeprecationReason,
                "__typename" => __FieldField::Typename {
                    alias: alias_or_name(selection_field),
                    typename: field.name(),
                },
                _ => return Err(format!("unknown field in __Field {}", type_field_name)),
            };

            builder_fields.push(__FieldSelection {
                alias: alias_or_name(selection_field),
                selection: __field_field,
            });
        }

        Ok(__FieldBuilder {
            field: field.clone(),
            selections: builder_fields,
        })
    }

    pub fn to_type_builder<'a, T>(
        &self,
        field: &__Field,
        query_field: &graphql_parser::query::Field<'a, T>,
        fragment_definitions: &Vec<FragmentDefinition<'a, T>>,
        mut type_name: Option<String>,
        variables: &serde_json::Value,
    ) -> Result<Option<__TypeBuilder>, String>
    where
        T: Text<'a> + Eq + AsRef<str>,
    {
        if field.type_.unmodified_type() != __Type::__Type(__TypeType {}) {
            return Err("can not build query for non-__type type".to_string());
        }

        let name_arg_result: Result<gson::Value, String> =
            read_argument("name", field, query_field, variables);
        let name_arg: Option<String> = match name_arg_result {
            // This builder (too) is overloaded and the arg is not present in all uses
            Err(_) => None,
            Ok(name_arg) => match name_arg {
                gson::Value::String(narg) => Some(narg),
                _ => {
                    return Err("Internal Error: failed to parse validated name".to_string());
                }
            },
        };

        if name_arg.is_some() {
            type_name = name_arg;
        }
        if type_name.is_none() {
            return Err("no name found for __type".to_string());
        }
        let type_name = type_name.unwrap();

        let type_map = type_map(self);
        let requested_type: Option<&__Type> = type_map.get(&type_name);

        match requested_type {
            Some(requested_type) => {
                // Result<> to Result<Option<>>
                self.to_type_builder_from_type(
                    requested_type,
                    query_field,
                    fragment_definitions,
                    variables,
                )
                .map(Some)
            }
            None => Ok(None),
        }
    }

    pub fn to_type_builder_from_type<'a, T>(
        &self,
        type_: &__Type,
        query_field: &graphql_parser::query::Field<'a, T>,
        fragment_definitions: &Vec<FragmentDefinition<'a, T>>,
        variables: &serde_json::Value,
    ) -> Result<__TypeBuilder, String>
    where
        T: Text<'a> + Eq + AsRef<str>,
    {
        let field_map = field_map(&__Type::__Type(__TypeType {}));

        let selection_fields = normalize_selection_set(
            &query_field.selection_set,
            fragment_definitions,
            &"__Type".to_string(),
            variables,
        )?;

        let mut builder_fields = vec![];

        for selection_field in selection_fields {
            let type_field_name = selection_field.name.as_ref();
            // ex: type_field_field  = 'name'
            match field_map.get(type_field_name) {
                None => return Err(format!("unknown field on __Type: {}", type_field_name)),
                Some(f) => builder_fields.push(__TypeSelection {
                    alias: alias_or_name(selection_field),
                    selection: match f.name().as_str() {
                        "kind" => __TypeField::Kind,
                        "name" => __TypeField::Name,
                        "description" => __TypeField::Description,
                        "fields" => {
                            // TODO read "include_deprecated" arg.
                            let type_fields = type_.fields(true);
                            match type_fields {
                                None => __TypeField::Fields(None),
                                Some(vec_fields) => {
                                    let mut f_builders: Vec<__FieldBuilder> = vec![];

                                    for vec_field in vec_fields {
                                        if vec!["__type".to_string(), "__schema".to_string()]
                                            .contains(&vec_field.name())
                                        {
                                            continue;
                                        }

                                        let f_builder = self.to_field_builder(
                                            &vec_field,
                                            selection_field,
                                            fragment_definitions,
                                            variables,
                                        )?;
                                        f_builders.push(f_builder)
                                    }
                                    __TypeField::Fields(Some(f_builders))
                                }
                            }
                        }
                        "inputFields" => {
                            let type_inputs = type_.input_fields();
                            match type_inputs {
                                None => __TypeField::InputFields(None),
                                Some(vec_fields) => {
                                    let mut f_builders: Vec<__InputValueBuilder> = vec![];

                                    for vec_field in vec_fields {
                                        let f_builder = self.to_input_value_builder(
                                            &vec_field,
                                            selection_field,
                                            fragment_definitions,
                                            variables,
                                        )?;
                                        f_builders.push(f_builder)
                                    }
                                    __TypeField::InputFields(Some(f_builders))
                                }
                            }
                        }
                        "interfaces" => {
                            match type_.interfaces() {
                                Some(interfaces) => {
                                    let mut interface_builders = vec![];
                                    for interface in &interfaces {
                                        let interface_builder = self.to_type_builder_from_type(
                                            interface,
                                            selection_field,
                                            fragment_definitions,
                                            variables,
                                        )?;
                                        interface_builders.push(interface_builder);
                                    }
                                    __TypeField::Interfaces(interface_builders)
                                }
                                None => {
                                    // Declares as nullable, but breaks graphiql
                                    __TypeField::Interfaces(vec![])
                                }
                            }
                        }
                        "enumValues" => {
                            let enum_value_builders = match type_.enum_values(true) {
                                Some(enum_values) => {
                                    let mut f_builders: Vec<__EnumValueBuilder> = vec![];
                                    for enum_value in &enum_values {
                                        let f_builder = self.to_enum_value_builder(
                                            enum_value,
                                            selection_field,
                                            fragment_definitions,
                                            variables,
                                        )?;
                                        f_builders.push(f_builder)
                                    }
                                    Some(f_builders)
                                }
                                None => None,
                            };
                            __TypeField::EnumValues(enum_value_builders)
                        }
                        "possibleTypes" => match type_.possible_types() {
                            Some(types) => {
                                let mut type_builders = vec![];
                                for ty in &types {
                                    let type_builder = self.to_type_builder_from_type(
                                        ty,
                                        selection_field,
                                        fragment_definitions,
                                        variables,
                                    )?;

                                    type_builders.push(type_builder);
                                }
                                __TypeField::PossibleTypes(Some(type_builders))
                            }
                            None => __TypeField::PossibleTypes(None),
                        },
                        "ofType" => {
                            let unwrapped_type_builder = match type_ {
                                __Type::List(list_type) => {
                                    let inner_type: __Type = (*(list_type.type_)).clone();
                                    Some(self.to_type_builder_from_type(
                                        &inner_type,
                                        selection_field,
                                        fragment_definitions,
                                        variables,
                                    )?)
                                }
                                __Type::NonNull(non_null_type) => {
                                    let inner_type = (*(non_null_type.type_)).clone();
                                    Some(self.to_type_builder_from_type(
                                        &inner_type,
                                        selection_field,
                                        fragment_definitions,
                                        variables,
                                    )?)
                                }
                                _ => None,
                            };
                            __TypeField::OfType(unwrapped_type_builder)
                        }
                        "__typename" => __TypeField::Typename {
                            alias: alias_or_name(selection_field),
                            typename: type_.name(),
                        },
                        _ => {
                            return Err(format!(
                                "unexpected field {} type on __Type",
                                type_field_name
                            ))
                        }
                    },
                }),
            }
        }

        Ok(__TypeBuilder {
            type_: type_.clone(),
            selections: builder_fields,
        })
    }

    pub fn to_directive_builder<'a, T>(
        &self,
        directive: &__Directive,
        query_field: &graphql_parser::query::Field<'a, T>,
        fragment_definitions: &Vec<FragmentDefinition<'a, T>>,
        variables: &serde_json::Value,
    ) -> Result<__DirectiveBuilder, String>
    where
        T: Text<'a> + Eq + AsRef<str>,
    {
        let selection_fields = normalize_selection_set(
            &query_field.selection_set,
            fragment_definitions,
            &__Directive::TYPE.to_string(),
            variables,
        )?;

        let mut builder_fields = vec![];

        for selection_field in selection_fields {
            let field_name = selection_field.name.as_ref();

            let directive_field = match field_name {
                "name" => __DirectiveField::Name,
                "description" => __DirectiveField::Description,
                "locations" => __DirectiveField::Locations,
                "args" => {
                    let mut builders: Vec<__InputValueBuilder> = vec![];
                    let args = directive.args();

                    for arg in args {
                        let builder = self.to_input_value_builder(
                            &arg,
                            selection_field,
                            fragment_definitions,
                            variables,
                        )?;
                        builders.push(builder)
                    }
                    __DirectiveField::Args(builders)
                }
                "isRepeatable" => __DirectiveField::IsRepeatable,
                "__typename" => __DirectiveField::Typename {
                    alias: alias_or_name(selection_field),
                    typename: __Directive::TYPE.to_string(),
                },
                _ => {
                    return Err(format!(
                        "unknown field {} in {}",
                        field_name,
                        __Directive::TYPE,
                    ))
                }
            };

            builder_fields.push(__DirectiveSelection {
                alias: alias_or_name(selection_field),
                selection: directive_field,
            });
        }

        Ok(__DirectiveBuilder {
            directive: directive.clone(),
            selections: builder_fields,
        })
    }

    pub fn to_schema_builder<'a, T>(
        &self,
        field: &__Field,
        query_field: &graphql_parser::query::Field<'a, T>,
        fragment_definitions: &Vec<FragmentDefinition<'a, T>>,
        variables: &serde_json::Value,
    ) -> Result<__SchemaBuilder, String>
    where
        T: Text<'a> + Eq + AsRef<str>,
    {
        let type_ = field.type_.unmodified_type();
        let type_name = type_
            .name()
            .ok_or("Encountered type without name in schema builder")?;
        let field_map = field_map(&type_);

        match type_ {
            __Type::__Schema(_) => {
                let mut builder_fields: Vec<__SchemaSelection> = vec![];

                let selection_fields = normalize_selection_set(
                    &query_field.selection_set,
                    fragment_definitions,
                    &type_name,
                    variables,
                )?;

                for selection_field in selection_fields {
                    let field_name = selection_field.name.as_ref();

                    match field_map.get(field_name) {
                        None => return Err(format!("unknown field in __Schema: {}", field_name)),
                        Some(f) => builder_fields.push(__SchemaSelection {
                            alias: alias_or_name(selection_field),
                            selection: match f.name().as_str() {
                                "types" => {
                                    let builders = self
                                        .types()
                                        .iter()
                                        // Filter out intropsection meta-types
                                        //.filter(|x| {
                                        // !x.name().unwrap_or("".to_string()).starts_with("__")
                                        //})
                                        .map(|t| {
                                            self.to_type_builder(
                                                f,
                                                selection_field,
                                                fragment_definitions,
                                                t.name(),
                                                variables,
                                            )
                                            .map(|x| x.unwrap())
                                        })
                                        // from Vec<Result> to Result<Vec>
                                        .collect::<Result<Vec<_>, _>>()?;
                                    __SchemaField::Types(builders)
                                }
                                "queryType" => {
                                    let builder = self.to_type_builder(
                                        f,
                                        selection_field,
                                        fragment_definitions,
                                        Some("Query".to_string()),
                                        variables,
                                    )?;
                                    __SchemaField::QueryType(builder.unwrap())
                                }
                                "mutationType" => {
                                    let builder = self.to_type_builder(
                                        f,
                                        selection_field,
                                        fragment_definitions,
                                        Some("Mutation".to_string()),
                                        variables,
                                    )?;
                                    __SchemaField::MutationType(builder)
                                }
                                "subscriptionType" => __SchemaField::SubscriptionType(None),
                                "directives" => {
                                    let builders = self
                                        .directives()
                                        .iter()
                                        .map(|directive| {
                                            self.to_directive_builder(
                                                directive,
                                                selection_field,
                                                fragment_definitions,
                                                variables,
                                            )
                                        })
                                        .collect::<Result<Vec<_>, _>>()?;
                                    __SchemaField::Directives(builders)
                                }
                                "__typename" => __SchemaField::Typename {
                                    alias: alias_or_name(selection_field),
                                    typename: field.name(),
                                },
                                _ => {
                                    return Err(format!(
                                        "unexpected field {} type on __Schema",
                                        field_name
                                    ))
                                }
                            },
                        }),
                    }
                }

                Ok(__SchemaBuilder {
                    schema: self.clone(),
                    selections: builder_fields,
                })
            }
            _ => Err("can not build query for non-__schema type".to_string()),
        }
    }
}<|MERGE_RESOLUTION|>--- conflicted
+++ resolved
@@ -1390,11 +1390,7 @@
                                     )?;
                                     FunctionSelection::Connection(connection_builder)
                                 }
-<<<<<<< HEAD
                                 _ => return Err("invalid return type from function".to_string()),
-=======
-                                _ => return Err(format!("invalid return type from function")),
->>>>>>> 0fd3bb15
                             };
                             NodeSelection::Function(FunctionBuilder {
                                 alias,
