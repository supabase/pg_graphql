use bimap::BiBTreeMap;
use cached::proc_macro::cached;
use cached::SizedCache;
use pgrx::*;
use serde::{Deserialize, Serialize};
use std::cmp::Ordering;
use std::collections::hash_map::DefaultHasher;
use std::collections::{HashMap, HashSet};
use std::hash::{Hash, Hasher};
use std::sync::Arc;
use std::*;

#[derive(Deserialize, Clone, Debug, Eq, PartialEq, Hash)]
pub struct ColumnPermissions {
    pub is_insertable: bool,
    pub is_selectable: bool,
    pub is_updatable: bool,
    // admin interface
    // alterable?
}

#[derive(Deserialize, Clone, Debug, Eq, PartialEq, Hash)]
pub struct ColumnDirectives {
    pub name: Option<String>,
    pub description: Option<String>,
}

#[derive(Deserialize, Clone, Debug, Eq, PartialEq, Hash)]
pub struct Column {
    pub name: String,
    pub type_oid: u32,
    pub type_: Option<Arc<Type>>,
    pub type_name: String,
    pub max_characters: Option<i32>,
    pub schema_oid: u32,
    pub is_not_null: bool,
    pub is_serial: bool,
    pub is_generated: bool,
    pub has_default: bool,
    pub attribute_num: i32,
    pub permissions: ColumnPermissions,
    pub comment: Option<String>,
    pub directives: ColumnDirectives,
}

#[derive(Deserialize, Clone, Debug, Eq, PartialEq, Hash)]
pub struct FunctionDirectives {
    pub name: Option<String>,
    // @graphql({"description": "the address of ..." })
    pub description: Option<String>,
}

#[derive(Deserialize, Clone, Debug, Eq, PartialEq, Hash)]
pub struct FunctionPermissions {
    pub is_executable: bool,
}

#[derive(Deserialize, Clone, Debug, Eq, PartialEq, Hash)]
pub struct Function {
    pub oid: u32,
    pub name: String,
    pub schema_oid: u32,
    pub schema_name: String,
    pub type_oid: u32,
    pub type_name: String,
    pub is_set_of: bool,
    pub comment: Option<String>,
    pub directives: FunctionDirectives,
    pub permissions: FunctionPermissions,
}

#[derive(Deserialize, Clone, Debug, Eq, PartialEq, Hash)]
pub struct TablePermissions {
    pub is_insertable: bool,
    pub is_selectable: bool,
    pub is_updatable: bool,
    pub is_deletable: bool,
}

#[derive(Deserialize, Clone, Debug, Eq, PartialEq, Hash)]
pub struct TypePermissions {
    pub is_usable: bool,
}

#[derive(Deserialize, Clone, Debug, Eq, PartialEq, Hash)]
pub enum TypeCategory {
    Enum,
    Composite,
    Table,
    Array,
    Pseudo,
    Other,
}

#[derive(Deserialize, Clone, Debug, Eq, PartialEq, Hash)]
pub struct Type {
    pub oid: u32,
    pub schema_oid: u32,
    pub name: String,
    pub category: TypeCategory,
    pub array_element_type_oid: Option<u32>,
    pub table_oid: Option<u32>,
    pub comment: Option<String>,
    pub permissions: TypePermissions,
    pub details: Option<TypeDetails>,
}

// `TypeDetails` derives `Deserialized` but is not expected to come
// from the SQL context. Instead, it is populated in a separate pass.
#[derive(Deserialize, Clone, Debug, Eq, PartialEq, Hash)]
pub enum TypeDetails {
    Enum(Arc<Enum>),
    Composite(Arc<Composite>),
    Table(Arc<Table>),
    Element(Arc<Type>),
}

#[derive(Deserialize, Clone, Debug, Eq, PartialEq, Hash)]
pub struct EnumValue {
    pub oid: u32,
    pub name: String,
    pub sort_order: i32,
}

#[derive(Deserialize, Clone, Debug, Eq, PartialEq, Hash)]
pub struct Enum {
    pub oid: u32,
    pub schema_oid: u32,
    pub name: String,
    pub values: Vec<EnumValue>,
    pub array_element_type_oid: Option<u32>,
    pub comment: Option<String>,
    pub permissions: TypePermissions,
    pub directives: EnumDirectives,
}

#[derive(Deserialize, Clone, Debug, Eq, PartialEq, Hash)]
pub struct EnumDirectives {
    pub name: Option<String>,
    pub mappings: Option<BiBTreeMap<String, String>>,
}

#[derive(Deserialize, Clone, Debug, Eq, PartialEq, Hash)]
pub struct Composite {
    pub oid: u32,
    pub schema_oid: u32,
}

#[derive(Deserialize, Clone, Debug, Eq, PartialEq, Hash)]
pub struct Index {
    pub table_oid: u32,
    pub column_names: Vec<String>,
    pub is_unique: bool,
    pub is_primary_key: bool,
}

#[derive(Deserialize, Clone, Debug, Eq, PartialEq, Hash)]
pub struct ForeignKeyTableInfo {
    pub oid: u32,
    // The table's actual name
    pub name: String,
    pub schema: String,
    pub column_names: Vec<String>,
}

#[derive(Deserialize, Clone, Debug, Eq, PartialEq, Hash)]
pub struct ForeignKeyDirectives {
    pub local_name: Option<String>,
    pub foreign_name: Option<String>,
}

#[derive(Deserialize, Clone, Debug, Eq, PartialEq, Hash)]
pub struct ForeignKey {
    pub directives: ForeignKeyDirectives,
    pub local_table_meta: ForeignKeyTableInfo,
    pub referenced_table_meta: ForeignKeyTableInfo,
}

#[derive(Deserialize, Clone, Debug, Eq, PartialEq, Hash)]
pub struct TableDirectiveTotalCount {
    pub enabled: bool,
}

#[derive(Deserialize, Clone, Debug, Eq, PartialEq, Hash)]
pub struct TableDirectiveForeignKey {
    // Equivalent to ForeignKeyDirectives.local_name
    pub local_name: Option<String>,
    pub local_columns: Vec<String>,

    // Equivalent to ForeignKeyDirectives.foreign_name
    pub foreign_name: Option<String>,
    pub foreign_schema: String,
    pub foreign_table: String,
    pub foreign_columns: Vec<String>,
}

#[derive(Deserialize, Clone, Debug, Eq, PartialEq, Hash)]
pub struct TableDirectives {
    // @graphql({"name": "Foo" })
    pub name: Option<String>,

    // @graphql({"description": "the address of ..." })
    pub description: Option<String>,

    // @graphql({"totalCount": { "enabled": true } })
    pub total_count: Option<TableDirectiveTotalCount>,

    // @graphql({"primary_key_columns": ["id"]})
    pub primary_key_columns: Option<Vec<String>>,

    /*
    @graphql(
      {
        "foreign_keys": [
          {
            <REQUIRED>
            "local_columns": ["account_id"],
            "foriegn_schema": "public",
            "foriegn_table": "account",
            "foriegn_columns": ["id"],

            <OPTIONAL>
            "local_name": "foo",
            "foreign_name": "bar",
          },
        ]
      }
    )
    */
    pub foreign_keys: Option<Vec<TableDirectiveForeignKey>>,
}

#[derive(Deserialize, Clone, Debug, Eq, PartialEq, Hash)]
pub struct Table {
    pub oid: u32,
    pub name: String,
    pub schema_oid: u32,
    pub schema: String,
    pub columns: Vec<Arc<Column>>,
    pub comment: Option<String>,
    pub relkind: String, // r = table, v = view, m = mat view, f = foreign table
    pub permissions: TablePermissions,
    pub indexes: Vec<Index>,
    pub functions: Vec<Arc<Function>>,
    pub directives: TableDirectives,
}

impl Table {
    pub fn primary_key(&self) -> Option<Index> {
        let real_pkey = self.indexes.iter().find(|x| x.is_primary_key);

        if real_pkey.is_some() {
            return real_pkey.cloned();
        }

        // Check for a primary key definition in comment directives
        if let Some(column_names) = &self.directives.primary_key_columns {
            // validate that columns exist on the table
            let mut valid_column_names: Vec<&String> = vec![];
            for column_name in column_names {
                for column in &self.columns {
                    if column_name == &column.name {
                        valid_column_names.push(&column.name);
                    }
                }
            }
            if valid_column_names.len() != column_names.len() {
                // At least one of the column names didn't exist on the table
                // so the primary key directive is not valid
                // Ideally we'd throw an error here instead
                None
            } else {
                Some(Index {
                    table_oid: self.oid,
                    column_names: column_names.clone(),
                    is_unique: true,
                    is_primary_key: true,
                })
            }
        } else {
            None
        }
    }

    pub fn primary_key_columns(&self) -> Vec<&Arc<Column>> {
        self.primary_key()
            .map(|x| x.column_names)
            .unwrap_or(vec![])
            .iter()
            .map(|col_name| {
                self.columns
                    .iter()
                    .find(|col| &col.name == col_name)
                    .expect("Failed to unwrap pkey by column names")
            })
            .collect::<Vec<&Arc<Column>>>()
    }

    pub fn is_any_column_selectable(&self) -> bool {
        self.columns.iter().any(|x| x.permissions.is_selectable)
    }
    pub fn is_any_column_insertable(&self) -> bool {
        self.columns.iter().any(|x| x.permissions.is_insertable)
    }

    pub fn is_any_column_updatable(&self) -> bool {
        self.columns.iter().any(|x| x.permissions.is_updatable)
    }
}

#[derive(Deserialize, Clone, Debug, Eq, PartialEq, Hash)]
pub struct SchemaDirectives {
    // @graphql({"inflect_names": true})
    pub inflect_names: bool,
    // @graphql({"max_rows": 20})
    pub max_rows: u64,
    // @graphql({"resolve_base_type": true})")
    pub resolve_base_type: bool,
}

#[derive(Deserialize, Clone, Debug, Eq, PartialEq, Hash)]
pub struct Schema {
    pub oid: u32,
    pub name: String,
    pub comment: Option<String>,
    pub directives: SchemaDirectives,
}

#[derive(Serialize, Deserialize, Clone, Debug, Eq, PartialEq, Hash)]
pub struct Config {
    pub search_path: Vec<String>,
    pub role: String,
    pub schema_version: i32,
}

#[derive(Deserialize, Debug, Eq, PartialEq)]
pub struct Context {
    pub config: Config,
    pub schemas: HashMap<u32, Schema>,
    pub tables: HashMap<u32, Arc<Table>>,
    foreign_keys: Vec<Arc<ForeignKey>>,
    pub types: HashMap<u32, Arc<Type>>,
    pub enums: HashMap<u32, Arc<Enum>>,
    pub composites: Vec<Arc<Composite>>,
    base_type_map: HashMap<u32, u32>,
}

impl Hash for Context {
    fn hash<H: Hasher>(&self, state: &mut H) {
        // Only the config is needed to has ha Context
        self.config.hash(state);
    }
}

impl Context {
    /// Collect all foreign keys referencing (inbound or outbound) a table
    pub fn foreign_keys(&self) -> Vec<Arc<ForeignKey>> {
        let mut fkeys: Vec<Arc<ForeignKey>> = self.foreign_keys.clone();

        // Add foreign keys defined in comment directives
        for table in self.tables.values() {
            let directive_fkeys: Vec<TableDirectiveForeignKey> =
                match &table.directives.foreign_keys {
                    Some(keys) => keys.clone(),
                    None => vec![],
                };

            for directive_fkey in directive_fkeys.iter() {
                let referenced_t = match self.get_table_by_name(
                    &directive_fkey.foreign_schema,
                    &directive_fkey.foreign_table,
                ) {
                    Some(t) => t,
                    None => {
                        // No table found with requested name. Skip.
                        continue;
                    }
                };

                let referenced_t_column_names: HashSet<&String> =
                    referenced_t.columns.iter().map(|x| &x.name).collect();

                // Verify all foreign column references are valid
                if !directive_fkey
                    .foreign_columns
                    .iter()
                    .all(|col| referenced_t_column_names.contains(col))
                {
                    // Skip if invalid references exist
                    continue;
                }

                let fk = ForeignKey {
                    local_table_meta: ForeignKeyTableInfo {
                        oid: table.oid,
                        name: table.name.clone(),
                        schema: table.schema.clone(),
                        column_names: directive_fkey.local_columns.clone(),
                    },
                    referenced_table_meta: ForeignKeyTableInfo {
                        oid: referenced_t.oid,
                        name: referenced_t.name.clone(),
                        schema: referenced_t.schema.clone(),
                        column_names: directive_fkey.foreign_columns.clone(),
                    },
                    directives: ForeignKeyDirectives {
                        local_name: directive_fkey.local_name.clone(),
                        foreign_name: directive_fkey.foreign_name.clone(),
                    },
                };

                //panic!("{:?}, {}", fk, self.fkey_is_selectable(&fk));

                fkeys.push(Arc::new(fk));
            }
        }

        fkeys
            .into_iter()
            .filter(|fk| self.fkey_is_selectable(fk))
            .collect()
    }

    /// Check if a type is a composite type
    pub fn is_composite(&self, type_oid: u32) -> bool {
        self.composites.iter().any(|x| x.oid == type_oid)
    }

    pub fn get_table_by_name(
        &self,
        schema_name: &String,
        table_name: &String,
    ) -> Option<&Arc<Table>> {
        self.tables
            .values()
            .find(|x| &x.schema == schema_name && &x.name == table_name)
    }

    pub fn get_table_by_oid(&self, oid: u32) -> Option<&Arc<Table>> {
        self.tables.get(&oid)
    }

    /// Check if the local side of a foreign key is comprised of unique columns
    pub fn fkey_is_locally_unique(&self, fkey: &ForeignKey) -> bool {
        let table: &Arc<Table> = match self.get_table_by_oid(fkey.local_table_meta.oid) {
            Some(table) => table,
            None => {
                return false;
            }
        };

        let fkey_columns: HashSet<&String> = fkey.local_table_meta.column_names.iter().collect();

        for index in table.indexes.iter().filter(|x| x.is_unique) {
            let index_column_names: HashSet<&String> = index.column_names.iter().collect();

            if index_column_names
                .iter()
                .all(|col_name| fkey_columns.contains(col_name))
            {
                return true;
            }
        }
        false
    }

    /// Are both sides of the foreign key composed of selectable columns
    pub fn fkey_is_selectable(&self, fkey: &ForeignKey) -> bool {
        let local_table: &Arc<Table> = match self.get_table_by_oid(fkey.local_table_meta.oid) {
            Some(table) => table,
            None => {
                return false;
            }
        };

        let referenced_table: &Arc<Table> =
            match self.get_table_by_oid(fkey.referenced_table_meta.oid) {
                Some(table) => table,
                None => {
                    return false;
                }
            };

        let fkey_local_columns = &fkey.local_table_meta.column_names;
        let fkey_referenced_columns = &fkey.referenced_table_meta.column_names;

        let local_columns_selectable: HashSet<&String> = local_table
            .columns
            .iter()
            .filter(|x| x.permissions.is_selectable)
            .map(|col| &col.name)
            .collect();

        let referenced_columns_selectable: HashSet<&String> = referenced_table
            .columns
            .iter()
            .filter(|x| x.permissions.is_selectable)
            .map(|col| &col.name)
            .collect();

        fkey_local_columns
            .iter()
            .all(|col| local_columns_selectable.contains(col))
            && fkey_referenced_columns
                .iter()
                .all(|col| referenced_columns_selectable.contains(col))
    }
}

/// This method is similar to `Spi::get_one` with the only difference
/// being that it calls `client.select` instead of `client.update`.
/// The `client.update` method generates a new transaction id so
/// calling `Spi::get_one` is not possible when postgres is in
/// recovery mode.
pub(crate) fn get_one_readonly<A: FromDatum + IntoDatum>(
    query: &str,
) -> std::result::Result<Option<A>, pgrx::spi::Error> {
    Spi::connect(|client| client.select(query, Some(1), None)?.first().get_one())
}

pub fn load_sql_config() -> Config {
<<<<<<< HEAD
    let query: &str = include_str!("../sql/load_sql_config.sql");
    let sql_result: serde_json::Value = Spi::get_one::<JsonB>(query).unwrap().unwrap().0;
=======
    let query = include_str!("../sql/load_sql_config.sql");
    let sql_result: serde_json::Value = get_one_readonly::<JsonB>(query).unwrap().unwrap().0;
>>>>>>> aac44cea
    let config: Config = serde_json::from_value(sql_result).unwrap();
    config
}

pub fn calculate_hash<T: Hash>(t: &T) -> u64 {
    let mut s = DefaultHasher::new();
    t.hash(&mut s);
    s.finish()
}

#[cached(
    type = "SizedCache<u64, Result<Arc<Context>, String>>",
    create = "{ SizedCache::with_size(250) }",
    convert = r#"{ calculate_hash(_config) }"#,
    sync_writes = true
)]
pub fn load_sql_context(_config: &Config) -> Result<Arc<Context>, String> {
    // cache value for next query
    let query = include_str!("../sql/load_sql_context.sql");
    let sql_result: serde_json::Value = get_one_readonly::<JsonB>(query).unwrap().unwrap().0;
    let context: Result<Context, serde_json::Error> = serde_json::from_value(sql_result);

    fn replace_array_element_base_type(mut context: Context) -> Context {
        for (_, type_) in context.types.iter_mut() {
            let array_element_type_oid = match type_.array_element_type_oid {
                Some(oid) => oid,
                None => continue,
            };

            let resolve_base_type = context
                .schemas
                .get(&type_.schema_oid)
                .is_some_and(|s| s.directives.resolve_base_type);

            if !resolve_base_type {
                continue;
            }

            let array_element_type = match context.base_type_map.get(&array_element_type_oid) {
                Some(oid) => *oid,
                None => continue,
            };

            if let Some(type_) = Arc::get_mut(type_) {
                type_.array_element_type_oid = Some(array_element_type);
            }
        }

        context
    }

    fn replace_table_base_types(mut context: Context) -> Context {
        for (_, table) in context.tables.iter_mut() {
            let resolve_base_type = context
                .schemas
                .get(&table.schema_oid)
                .is_some_and(|s| s.directives.resolve_base_type);

            if !resolve_base_type {
                continue;
            }

            let table = match Arc::get_mut(table) {
                None => continue,
                Some(table) => table,
            };

            for column in table.columns.iter_mut() {
                let base_oid = match context.base_type_map.get(&column.type_oid) {
                    Some(oid) => *oid,
                    None => continue,
                };

                if let Some(column) = Arc::get_mut(column) {
                    column.type_oid = base_oid;
                }
            }

            //Technically speaking, we should check the schema of the function to see if we should resolve the base type
            //Problem is this might be counter-intuitive to the user as in this case the function is acting as a virtual column of the table
            for function in table.functions.iter_mut() {
                let base_oid = match context.base_type_map.get(&function.type_oid) {
                    Some(oid) => *oid,
                    None => continue,
                };

                if let Some(function) = Arc::get_mut(function) {
                    function.type_oid = base_oid;
                }
            }
        }

        context
    }

    /// This pass cross-reference types with its details
    fn type_details(mut context: Context) -> Context {
        let mut array_types = HashMap::new();
        // We process types to cross-reference their details
        for (oid, type_) in context.types.iter_mut() {
            if let Some(mtype) = Arc::get_mut(type_) {
                // It should be possible to get a mutable reference to type at this point
                // as there are no other references to this Arc at this point.

                // Depending on type's category, locate the appropriate piece of information about it
                mtype.details = match mtype.category {
                    TypeCategory::Enum => context.enums.get(oid).cloned().map(TypeDetails::Enum),
                    TypeCategory::Composite => context
                        .composites
                        .iter()
                        .find(|c| c.oid == *oid)
                        .cloned()
                        .map(TypeDetails::Composite),
                    TypeCategory::Table => context.tables.get(oid).cloned().map(TypeDetails::Table),
                    TypeCategory::Array => {
                        // We can't cross-reference with `context.types` here as it is already mutably borrowed,
                        // so we instead memorize the reference to process later
                        if let Some(element_oid) = mtype.array_element_type_oid {
                            array_types.insert(*oid, element_oid);
                        }
                        None
                    }
                    _ => None,
                };
            }
        }

        // Ensure the types are ordered so that we don't run into a situation where we can't
        // update the type anymore as it has been referenced but the type details weren't completed yet
        let referenced_types = array_types.values().copied().collect::<Vec<_>>();
        let mut ordered_types = array_types
            .iter()
            .map(|(k, v)| (*k, *v))
            .collect::<Vec<_>>();
        // We sort them by their presence in referencing. If the type has been referenced,
        // it should be at the top.
        ordered_types.sort_by(|(k1, _), (k2, _)| {
            if referenced_types.contains(k1) && referenced_types.contains(k2) {
                Ordering::Equal
            } else if referenced_types.contains(k1) {
                Ordering::Less
            } else {
                Ordering::Greater
            }
        });

        // Now we're ready to process array types
        for (array_oid, element_oid) in ordered_types {
            // We remove the element type from the map to ensure there is no mutability conflict for when
            // we get a mutable reference to the array type. We will put it back after we're done with it,
            // a few lines below.
            if let Some(element_t) = context.types.remove(&element_oid) {
                if let Some(array_t) = context.types.get_mut(&array_oid) {
                    if let Some(array) = Arc::get_mut(array_t) {
                        // It should be possible to get a mutable reference to type at this point
                        // as there are no other references to this Arc at this point.
                        array.details = Some(TypeDetails::Element(element_t.clone()));
                    } else {
                        // For some reason, we weren't able to get it. It means something have changed
                        // in our logic and we're presenting an assertion violation. Let's report it.
                        // It's a bug.
                        pgrx::warning!(
                            "Assertion violation: array type with OID {} is already referenced",
                            array_oid
                        );
                        continue;
                    }
                    // Put the element type back. NB: Very important to keep this line! It'll be used
                    // further down the loop. There is a check at the end of each loop's iteration that
                    // we actually did this. Being defensive.
                    context.types.insert(element_oid, element_t);
                } else {
                    // We weren't able to find the OID of the array, which is odd because we just got
                    // it from the context. This means we messed something up and it is a bug. Report it.
                    pgrx::warning!(
                        "Assertion violation: array type with OID {} is not found",
                        array_oid
                    );
                    continue;
                }
            } else {
                // We weren't able to find the OID of the element type, which is also odd because we just got
                // it from the context. This means it's a bug as well. Report it.
                pgrx::warning!(
                        "Assertion violation: referenced element type with OID {} of array type with OID {} is not found",
                        element_oid, array_oid);
                continue;
            }

            // Here we are asserting that we did in fact return the element type back to the list. Part of being
            // defensive here.
            if !context.types.contains_key(&element_oid) {
                pgrx::warning!("Assertion violation: referenced element type with OID {} was not returned to the list of types", element_oid );
                continue;
            }
        }

        context
    }

    /// This pass cross-reference column types
    fn column_types(mut context: Context) -> Context {
        // We process tables to cross-reference their columns' types
        for (_oid, table) in context.tables.iter_mut() {
            if let Some(mtable) = Arc::get_mut(table) {
                // It should be possible to get a mutable reference to table at this point
                // as there are no other references to this Arc at this point.

                // We will now iterate over columns
                for column in mtable.columns.iter_mut() {
                    if let Some(mcolumn) = Arc::get_mut(column) {
                        // It should be possible to get a mutable reference to column at this point
                        // as there are no other references to this Arc at this point.

                        // Find a matching type
                        mcolumn.type_ = context.types.get(&mcolumn.type_oid).cloned();
                    }
                }
            }
        }
        context
    }

    context
        .map(replace_array_element_base_type)
        .map(replace_table_base_types)
        .map(type_details)
        .map(column_types)
        .map(Arc::new)
        .map_err(|e| {
            format!(
                "Error while loading schema, check comment directives. {}",
                e
            )
        })
}<|MERGE_RESOLUTION|>--- conflicted
+++ resolved
@@ -519,13 +519,8 @@
 }
 
 pub fn load_sql_config() -> Config {
-<<<<<<< HEAD
-    let query: &str = include_str!("../sql/load_sql_config.sql");
-    let sql_result: serde_json::Value = Spi::get_one::<JsonB>(query).unwrap().unwrap().0;
-=======
     let query = include_str!("../sql/load_sql_config.sql");
     let sql_result: serde_json::Value = get_one_readonly::<JsonB>(query).unwrap().unwrap().0;
->>>>>>> aac44cea
     let config: Config = serde_json::from_value(sql_result).unwrap();
     config
 }
