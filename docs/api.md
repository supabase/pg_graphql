
In our API, each SQL table is reflected as a set of GraphQL types. At a high level, tables become types and columns/foreign keys become fields on those types.


By default, PostgreSQL table and column names are not inflected when reflecting GraphQL  names. For example, an `account_holder` table has GraphQL type name `account_holder`. In cases where SQL entities are named using `snake_case`, [enable inflection](/pg_graphql/configuration/#inflection) to match GraphQL/Javascript conventions e.g. `account_holder` -> `AccountHolder`.

Individual table, column, and relationship names may also be [manually overridden](/pg_graphql/configuration/#tables-type).


## QueryType

The `Query` type is the entrypoint for all read access into the graph.

### Node

The `node` interface allows for retrieving records that are uniquely identifiable by a globally unique `nodeId: ID!` field. For more information about nodeId, see [nodeId](#nodeid).

**SQL Setup**
```sql
create table "Blog"(
  id serial primary key,
  name varchar(255) not null,
  description varchar(255),
  "createdAt" timestamp not null,
  "updatedAt" timestamp not null
);
```

**GraphQL Types**
=== "QueryType"

    ```graphql
    """The root type for querying data"""
    type Query {

      """Retrieve a record by its `ID`"""
      node(nodeId: ID!): Node

    }
    ```

To query the `node` interface effectively, use [inline fragments](https://graphql.org/learn/queries/#inline-fragments) to specify which fields to return for each type.

**Example**
=== "Query"

    ```graphql
    {
      node(
        nodeId: "WyJwdWJsaWMiLCAiYmxvZyIsIDFd"
      ) {
        nodeId
        # Inline fragment for `Blog` type
        ... on Blog {
          name
          description
        }
      }
    }
    ```

=== "Response"

    ```json
    {
      "data": {
        "node": {
          "name": "Some Blog",
          "nodeId": "WyJwdWJsaWMiLCAiYmxvZyIsIDFd",
          "description": "Description of Some Blog"
        }
      }
    }
    ```


### Collections

Each table has top level entry in the `Query` type for selecting records from that table. Collections return a connection type and can be [paginated](#pagination), [filtered](#filtering), and [sorted](#ordering) using the available arguments.

**SQL Setup**

```sql
create table "Blog"(
  id serial primary key,
  name varchar(255) not null,
  description varchar(255),
  "createdAt" timestamp not null,
  "updatedAt" timestamp not null
);
```


**GraphQL Types**
=== "QueryType"

    ```graphql
    """The root type for querying data"""
    type Query {

      """A pagable collection of type `Blog`"""
      blogCollection(

        """Query the first `n` records in the collection"""
        first: Int

        """Query the last `n` records in the collection"""
        last: Int

        """Query values in the collection before the provided cursor"""
        before: Cursor

        """Query values in the collection after the provided cursor"""
        after: Cursor

        """Filters to apply to the results set when querying from the collection"""
        filter: BlogFilter

        """Sort order to apply to the collection"""
        orderBy: [BlogOrderBy!]
      ): BlogConnection
    }
    ```


Connection types are the primary interface to returning records from a collection.

Connections wrap a result set with some additional metadata.


=== "BlogConnection"

    ```graphql
    type BlogConnection {

      # Count of all records matching the *filter* criteria
      totalCount: Int!

      # Pagination metadata
      pageInfo: PageInfo!

      # Result set
      edges: [BlogEdge!]!

    }
    ```

=== "BlogEdge"

    ```graphql
    type BlogEdge {

      # Unique identifier of the record within the query
      cursor: String!

      # Contents of a record/row in the results set
      node: Blog

    }
    ```

=== "PageInfo"

    ```graphql
    type PageInfo {

      # unique identifier of the first record within the query
      startCursor: String

      # unique identifier of the last record within the query
      endCursor: String

      # is another page of content available
      hasNextPage: Boolean!

      # is another page of content available
      hasPreviousPage: Boolean!
    }
    ```


=== "Blog"

    ```graphql
    # A record from the `blog` table
    type Blog {

      # globally unique identifier
      nodeId: ID!

      # Value from `id` column
      id: Int!

      # Value from `name` column
      name: String!

      # Value from `description` column
      description: String

      # Value from `createdAt` column
      createdAt: Datetime!

      # Value from `updatedAt` column
      updatedAt: Datetime!

    }

    ```

=== "BlogOrderBy"

    ```graphql
    input BlogOrderBy {
      id: OrderByDirection
      name: OrderByDirection
      description: OrderByDirection
      createdAt: OrderByDirection
      updatedAt: OrderByDirection
    }
    ```

=== "BlogFilter"

    ```graphql
    input BlogFilter {
      nodeId: IDFilter
      id: IntFilter
      name: StringFilter
      description: StringFilter
      createdAt: DatetimeFilter
      updatedAt: DatetimeFilter
    }
    ```

!!! note

    The `totalCount` field is disabled by default because it can be expensive on large tables. To enable it use a [comment directive](configuration.md#totalcount)




#### Pagination

Paginating forwards and backwards through collections is handled using the `first`, `last`, `before`, and `after` parameters, following the [relay spec](https://relay.dev/graphql/connections.htm#).

=== "QueryType"

    ```graphql
    type Query {

      blogCollection(

        """Query the first `n` records in the collection"""
        first: Int

        """Query the last `n` records in the collection"""
        last: Int

        """Query values in the collection before the provided cursor"""
        before: Cursor

        """Query values in the collection after the provided cursor"""
        after: Cursor

        ...truncated...

      ): BlogConnection
    }
    ```



Metadata relating to the current page of a result set is available on the `pageInfo` field of the connection type returned from a collection.

=== "PageInfo"
    ```graphql
    type PageInfo {

      # unique identifier of the first record within the query
      startCursor: String

      # unique identifier of the last record within the query
      endCursor: String

      # is another page of content available
      hasNextPage: Boolean!

      # is another page of content available
      hasPreviousPage: Boolean!
    }
    ```

=== "BlogConnection"

    ```graphql
    type BlogConnection {

      # Pagination metadata
      pageInfo: PageInfo!

      # Result set
      edges: [BlogEdge!]!

    }
    ```

To paginate forward in the collection, use the `first` and `after` aguments. To retrive the first page, the `after` argument should be null or absent.

**Example**

=== "Query"

    ```graphql
    {
      blogCollection(
        first: 2,
        after: null
      ) {
        pageInfo {
          startCursor
          endCursor
          hasPreviousPage
          hasNextPage
        }
        edges {
          cursor
          node {
            id
          }
        }
      }
    }
    ```

=== "Page 1"

    ```json
    {
      "data": {
        "blogCollection": {
          "edges": [
            {
              "node": {
                "id": 1
              },
              "cursor": "WzFd"
            },
            {
              "node": {
                "id": 2
              },
              "cursor": "WzJd"
            }
          ],
          "pageInfo": {
            "startCursor": "WzFd",
            "endCursor": "WzJd",
            "hasNextPage": true,
            "hasPreviousPage": false
          }
        }
      }
    }
    ```

To retrieve the next page, provide the cursor value from `data.blogCollection.pageInfo.endCursor` to the `after` argument of another query.

=== "Query"

    ```graphql
    {
      blogCollection(
        first: 2,
        after: "WzJd"
      ) {
      ...truncated...
    }
    ```

=== "Page 2"

    ```json
    {
      "data": {
        "blogCollection": {
          "edges": [
            {
              "node": {
                "id": 3
              },
              "cursor": "WzNd"
            },
            {
              "node": {
                "id": 4
              },
              "cursor": "WzRd"
            }
          ],
          "pageInfo": {
            "startCursor": "WzNd",
            "endCursor": "WzRd",
            "hasNextPage": false,
            "hasPreviousPage": true
          }
        }
      }
    }
    ```

once the collection has been fully enumerated, `data.blogConnection.pageInfo.hasNextPage` returns false.


To paginate backwards through a collection, repeat the process substituting `first` -> `last`, `after` -> `before`, `hasNextPage` -> `hasPreviousPage`


#### Filtering

To filter the result set, use the `filter` argument.

=== "QueryType"

    ```graphql
    type Query {

      blogCollection(

        """Filters to apply to the results set when querying from the collection"""
        filter: BlogFilter

        ...truncated...

      ): BlogConnection
    }
    ```

Where the `<Table>Filter` type enumerates filterable fields and their associated `<Type>Filter`.


=== "BlogFilter"

    ```graphql
    input BlogFilter {
      nodeId: IDFilter
      id: IntFilter
      name: StringFilter
      description: StringFilter
      createdAt: DatetimeFilter
      updatedAt: DatetimeFilter
    }
    ```

=== "IntFilter"

    ```graphql
    """
    Boolean expression comparing fields on type "Int"
    """
    input IntFilter {
      eq: Int
      gt: Int
      gte: Int
      in: [Int!]
      lt: Int
      lte: Int
      neq: Int
      is: FilterIs
    }
    ```

=== "StringFilter"

    ```graphql
    """
    Boolean expression comparing fields on type "String"
    """
    input StringFilter {
      eq: String
      gt: String
      gte: String
      in: [String!]
      lt: String
      lte: String
      neq: String
      is: FilterIs
      startsWith: String
      like: String
      ilike: String
      regex: String
      iregex: String
    }
    ```

=== "FilterIs"

    ```graphql
    enum FilterIs {
      NULL
      NOT_NULL
    }
    ```

The following list shows the operators that may be available on `<Type>Filter` types.


<<<<<<< HEAD
| Operator    | Description               |
| ----------- | ------------------------- |
| eq          | Equal To                  |
| neq         | Not Equal To              |
| gt          | Greater Than              |
| gte         | Greater Than Or Equal To  |
| in          | Contained by Value List   |
| nin         | Not Contained by Value List |
| lt          | Less Than                 |
| lte         | Less Than Or Equal To     |
| is          | Null or Not Null          |
| startsWith  | `String` starts with prefix |
| like        | Case Sensitive `String` Pattern Match. '%' as wildcard |
| ilike       | Case Snsensitive `String` Pattern Match. '%' as wildcard |
=======
| Operator    | Description                                      |
| ----------- | -------------------------------------------------|
| eq          | Equal To                                         |
| neq         | Not Equal To                                     |
| gt          | Greater Than                                     |
| gte         | Greater Than Or Equal To                         |
| in          | Contained by Value List                          |
| lt          | Less Than                                        |
| lte         | Less Than Or Equal To                            |
| is          | Null or Not Null                                 |
| startsWith  | Starts with prefix                               |
| like        | Pattern Match. '%' as wildcard                   |
| ilike       | Pattern Match. '%' as wildcard. Case Insensitive |
| regex       | POSIX Regular Expression Match                   |
| iregex      | POSIX Regular Expression Match. Case Insensitive |
>>>>>>> 82c28fd2

Not all operators are available on every `<Type>Filter` type. For example, `UUIDFilter` only supports `eq` and `neq` because `UUID`s are not ordered.


**Example**

=== "Query"
    ```graphql
    {
      blogCollection(
        filter: {id: {lt: 3}},
      ) {
        edges {
          cursor
          node {
            id
          }
        }
      }
    }
    ```

=== "Result"

    ```json
    {
      "data": {
        "blogCollection": {
          "edges": [
            {
              "node": {
                "id": 1
              },
              "cursor": "WzFd"
            },
            {
              "node": {
                "id": 2
              },
              "cursor": "WzJd"
            }
          ]
        }
      }
    }
    ```

When multiple filters are provided to the `filter` argument, all conditions must be met for a record to be returned. In other words, multiple filters are composed with `AND` boolean logic.

We expect to expand support to user defined `AND` and `OR` composition in a future release.


#### Ordering

The default order of results is defined by the underlying table's primary key column in ascending order. That default can be overridden by passing an array of `<Table>OrderBy` to the collection's `orderBy` argument.

=== "QueryType"

    ```graphql
    type Query {

      blogCollection(

        """Sort order to apply to the collection"""
        orderBy: [BlogOrderBy!]

        ...truncated...

      ): BlogConnection
    }
    ```

=== "BlogOrderBy"

    ```graphql
    input BlogOrderBy {
      id: OrderByDirection
      name: OrderByDirection
      description: OrderByDirection
      createdAt: OrderByDirection
      updatedAt: OrderByDirection
    }
    ```


=== "OrderByDirection"

    ```graphql
    """Defines a per-field sorting order"""
    enum OrderByDirection {
      """Ascending order, nulls first"""
      AscNullsFirst

      """Ascending order, nulls last"""
      AscNullsLast

      """Descending order, nulls first"""
      DescNullsFirst

      """Descending order, nulls last"""
      DescNullsLast
    }
    ```


**Example**

=== "Query"

    ```graphql
    {
      blogCollection(
        orderBy: [{id: DescNullsLast}]
      ) {
        edges {
          node {
            id
          }
        }
      }
    }
    ```

=== "Result"

    ```json
    {
      "data": {
        "blogCollection": {
          "edges": [
            {
              "node": {
                "id": 4
              }
            },
            {
              "node": {
                "id": 3
              }
            },
            {
              "node": {
                "id": 2
              }
            },
            {
              "node": {
                "id": 1
              }
            }
          ]
        }
      }
    }
    ```

Note, only one key value pair may be provided to each element of the input array. For example, `[{name: AscNullsLast}, {id: AscNullFirst}]` is valid. Passing multiple key value pairs in a single element of the input array e.g. `[{name: AscNullsLast, id: AscNullFirst}]`, is invalid.

## MutationType

The `Mutation` type is the entrypoint for mutations/edits.

Each table has top level entry in the `Mutation` type for [inserting](#insert) `insertInto<Table>Collection`, [updating](#update) `update<Table>Collection` and [deleting](#delete) `deleteFrom<Table>Collection`.

**SQL Setup**
```sql
create table "Blog"(
  id serial primary key,
  name varchar(255) not null,
  description varchar(255),
  "createdAt" timestamp not null default now(),
  "updatedAt" timestamp
);
```

=== "MutationType"

    ```graphql
    """The root type for creating and mutating data"""
    type Mutation {

      """Adds one or more `BlogInsertResponse` records to the collection"""
      insertIntoBlogCollection(

        """Records to add to the Blog collection"""
        objects: [BlogInsertInput!]!

      ): BlogInsertResponse

      """Updates zero or more records in the collection"""
      updateBlogCollection(
        """
        Fields that are set will be updated for all records matching the `filter`
        """
        set: BlogUpdateInput!

        """Restricts the mutation's impact to records matching the critera"""
        filter: BlogFilter

        """
        The maximum number of records in the collection permitted to be affected
        """
        atMost: Int! = 1

      ): BlogUpdateResponse!

      """Deletes zero or more records from the collection"""
      deleteFromBlogCollection(
        """Restricts the mutation's impact to records matching the critera"""
        filter: BlogFilter

        """
        The maximum number of records in the collection permitted to be affected
        """
        atMost: Int! = 1

      ): BlogDeleteResponse!

    }
    ```

### Insert

To add records to a collection, use the `insertInto<Table>Collection` field on the `Mutation` type.

**SQL Setup**
```sql
create table "Blog"(
  id serial primary key,
  name varchar(255) not null,
  description varchar(255),
  "createdAt" timestamp not null default now(),
  "updatedAt" timestamp
);
```

**GraphQL Types**
=== "MutationType"

    ```graphql
    """The root type for creating and mutating data"""
    type Mutation {

      """Adds one or more `BlogInsertResponse` records to the collection"""
      insertIntoBlogCollection(

        """Records to add to the Blog collection"""
        objects: [BlogInsertInput!]!

      ): BlogInsertResponse

    }
    ```

=== "BlogInsertInput"

    ```graphql
    input BlogInsertInput {
      name: String
      description: String
      createdAt: Datetime
      updatedAt: Datetime
    }
    ```

=== "BlogInsertResponse"

    ```graphql
    type BlogInsertResponse {
      """Count of the records impacted by the mutation"""
      affectedCount: Int!

      """Array of records impacted by the mutation"""
      records: [Blog!]!
    }
    ```

Where elements in the `objects` array are inserted into the underlying table.


**Example**

=== "Query"
    ```graphql
    mutation {
      insertIntoBlogCollection(
        objects: [
          {name: "foo"},
          {name: "bar"},
        ]
      ) {
        affectedCount
        records {
          id
          name
        }
      }
    }
    ```

=== "Result"

    ```json
    {
      "data": {
        "insertIntoBlogCollection": {
          "records": [
            {
              "id": 1,
              "name": "foo"
            },
            {
              "id": 2,
              "name": "bar"
            }
          ],
          "affectedCount": 2
        }
      }
    }
    ```

### Update


To update records in a collection, use the `update<Table>Collection` field on the `Mutation` type.

**SQL Setup**
```sql
create table "Blog"(
  id serial primary key,
  name varchar(255) not null,
  description varchar(255),
  "createdAt" timestamp not null default now(),
  "updatedAt" timestamp
);
```

**GraphQL Types**
=== "MutationType"

    ```graphql
    """The root type for creating and mutating data"""
    type Mutation {

      """Updates zero or more records in the collection"""
      updateBlogCollection(
        """
        Fields that are set will be updated for all records matching the `filter`
        """
        set: BlogUpdateInput!

        """Restricts the mutation's impact to records matching the critera"""
        filter: BlogFilter

        """
        The maximum number of records in the collection permitted to be affected
        """
        atMost: Int! = 1

      ): BlogUpdateResponse!

    }
    ```

=== "BlogUpdateInput"

    ```graphql
    input BlogUpdateInput {
      name: String
      description: String
      createdAt: Datetime
      updatedAt: Datetime
    }
    ```

=== "BlogUpdateResponse"

    ```graphql
    type BlogUpdateResponse {

      """Count of the records impacted by the mutation"""
      affectedCount: Int!

      """Array of records impacted by the mutation"""
      records: [Blog!]!

    }
    ```


Where the `set` argument is a key value pair describing the values to update, `filter` controls which records should be updated, and `atMost` restricts the maximum number of records that may be impacted. If the number of records impacted by the mutation exceeds the `atMost` parameter the operation will return an error.

**Example**

=== "Query"
    ```graphql
    mutation {
      updateBlogCollection(
        set: {name: "baz"}
        filter: {id: {eq: 1}}
      ) {
        affectedCount
        records {
          id
          name
        }
      }
    }
    ```

=== "Result"

    ```json
    {
      "data": {
        "updateBlogCollection": {
          "records": [
            {
              "id": 1,
              "name": "baz"
            }
          ],
          "affectedCount": 1
        }
      }
    }
    ```



### Delete

To remove records from a collection, use the `deleteFrom<Table>Collection` field on the `Mutation` type.


**SQL Setup**
```sql
create table "Blog"(
  id serial primary key,
  name varchar(255) not null,
  description varchar(255),
  "createdAt" timestamp not null default now(),
  "updatedAt" timestamp
);
```

**GraphQL Types**
=== "MutationType"

    ```graphql
    """The root type for creating and mutating data"""
    type Mutation {

      """Deletes zero or more records from the collection"""
      deleteFromBlogCollection(
        """Restricts the mutation's impact to records matching the critera"""
        filter: BlogFilter

        """
        The maximum number of records in the collection permitted to be affected
        """
        atMost: Int! = 1

      ): BlogDeleteResponse!

    }
    ```

=== "BlogFilter"

    ```graphql
    input BlogFilter {
      id: IntFilter
      name: StringFilter
      description: StringFilter
      createdAt: DatetimeFilter
      updatedAt: DatetimeFilter
    }
    ```

=== "BlogDeleteResponse"

    ```graphql
    type BlogDeleteResponse {
      """Count of the records impacted by the mutation"""
      affectedCount: Int!

      """Array of records impacted by the mutation"""
      records: [Blog!]!
    }
    ```

Where `filter` controls which records should be deleted and `atMost` restricts the maximum number of records that may be deleted. If the number of records impacted by the mutation exceeds the `atMost` parameter the operation will return an error.

**Example**
=== "Query"

    ```graphql
    mutation {
      deleteFromBlogCollection(
        filter: {id: {eq: 1}}
      ) {
        affectedCount
        records {
          id
          name
        }
      }
    }
    ```

=== "Result"

    ```json
    {
      "data": {
        "deleteFromBlogCollection": {
          "records": [
            {
              "id": 1,
              "name": "baz"
            }
          ],
          "affectedCount": 1
        }
      }
    }
    ```


## Concepts

### nodeId

The base GraphQL type for every table with a primary key is automatically assigned a `nodeId: ID!` field. That value, can be passed to the [node](#node) entrypoint of the `Query` type to retrieve its other fields. `nodeId` may also be used as a caching key.

!!!note "relay support"
    By default relay expects the `ID` field for types to have the name `id`. pg_graphql uses `nodeId` by default to avoid conflicting with user defined `id` columns. You can configure relay to work with pg_graphql's `nodeId` field with relay's `nodeInterfaceIdField` option. More info available [here](https://github.com/facebook/relay/tree/main/packages/relay-compiler#supported-compiler-configuration-options).



**SQL Setup**
```sql
create table "Blog"(
    id serial primary key,
    name varchar(255) not null
);
```

**GraphQL Types**
=== "Blog"

    ```sql
    type Blog {
      nodeId: ID! # this field
      id: Int!
      name: String!
    }
    ```


### Relationships

Relationships between collections in the Graph are derived from foreign keys.

#### One-to-Many

A foreign key on table A referencing table B defines a one-to-many relationship from table A to table B.

**SQL Setup**
```sql
create table "Blog"(
    id serial primary key,
    name varchar(255) not null
);

create table "BlogPost"(
    id serial primary key,
    "blogId" integer not null references "Blog"(id),
    title varchar(255) not null,
    body varchar(10000)
);
```

**GraphQL Types**
=== "Blog"

    ```sql
    type Blog {

      # globally unique identifier
      nodeId: ID!

      id: Int!
      name: String!
      description: String

      blogPostCollection(
        """Query the first `n` records in the collection"""
        first: Int

        """Query the last `n` records in the collection"""
        last: Int

        """Query values in the collection before the provided cursor"""
        before: Cursor

        """Query values in the collection after the provided cursor"""
        after: Cursor

        """Filters to apply to the results set when querying from the collection"""
        filter: BlogPostFilter

        """Sort order to apply to the collection"""
        orderBy: [BlogPostOrderBy!]
      ): BlogPostConnection

    }
    ```


Where `blogPostCollection` exposes the full `Query` interface to `BlogPost`s.


**Example**
=== "Query"

    ```graphql
    {
      blogCollection {
        edges {
          node {
            name
            blogPostCollection {
              edges {
                node {
                  id
                  title
                }
              }
            }
          }
        }
      }
    }
    ```

=== "Result"

    ```json
    {
      "data": {
        "blogCollection": {
          "edges": [
            {
              "node": {
                "name": "pg_graphql blog",
                "blogPostCollection": {
                  "edges": [
                    {
                      "node": {
                        "id": 2,
                        "title": "fIr3t p0sT"
                      }
                    },
                    {
                      "node": {
                        "id": 3,
                        "title": "graphql with postgres"
                      }
                    }
                  ]
                }
              }
            }
          ]
        }
      }
    }
    ```

#### Many-to-One

A foreign key on table A referencing table B defines a many-to-one relationship from table B to table A.

**SQL Setup**
```sql
create table "Blog"(
    id serial primary key,
    name varchar(255) not null
);

create table "BlogPost"(
    id serial primary key,
    "blogId" integer not null references "Blog"(id),
    title varchar(255) not null,
    body varchar(10000)
);
```

**GraphQL Types**
=== "BlogPost"

    ```sql
    type BlogPost {
      nodeId: ID!
      id: Int!
      blogId: Int!
      title: String!
      body: String

      blog: Blog
    }
    ```

Where `blog` exposes the `Blog` record associated with the `BlogPost`.

=== "Query"

    ```graphql
    {
      blogPostCollection {
        edges {
          node {
            title
            blog {
              name
            }
          }
        }
      }
    }
    ```

=== "Result"

    ```json
    {
      "data": {
        "blogPostCollection": {
          "edges": [
            {
              "node": {
                "blog": {
                  "name": "pg_graphql blog"
                },
                "title": "fIr3t p0sT"
              }
            },
            {
              "node": {
                "blog": {
                  "name": "pg_graphql blog"
                },
                "title": "graphql with postgres"
              }
            }
          ]
        }
      }
    }
    ```

#### One-to-One

A one-to-one relationship is defined by a foreign key on table A referencing table B where the columns making up the foreign key on table A are unique.

**SQL Setup**
```sql
create table "EmailAddress"(
    id serial primary key,
    address text unique not null
);

create table "Employee"(
    id serial primary key,
    name text not null,
    email_address_id int unique references "EmailAddress"(id)
);
```

**GraphQL Types**
=== "Employee"

    ```sql
    type Employee {
      nodeId: ID!
      id: Int!
      name: String!
      emailAddressId: Int
      emailAddress: EmailAddress
    }
    ```

=== "EmployeeAddress"
    ```sql
    type EmailAddress {
      nodeId: ID!
      id: Int!
      address: String!
      employee: Employee
    }
    ```

**Example**
=== "Query"

    ```graphql
    {
      employeeCollection {
        edges {
          node {
            name
            emailAddress {
              address
              employee {
                name
              }
            }
          }
        }
      }
    }
    ```

=== "Result"

    ```json
    {
      "data": {
        "employeeCollection": {
          "edges": [
            {
              "node": {
                "name": "Foo Barington",
                "emailAddress": {
                  "address": "foo@bar.com",
                  "employee": {
                    "name": "Foo Barington"
                  }
                }
              }
            }
          ]
        }
      }
    }
    ```

## Custom Scalars

Due to differences among the types supported by PostgreSQL, JSON, and GraphQL, `pg_graphql` adds several new Scalar types to handle PostgreSQL builtins that require special handling.

### JSON

`pg_graphql` serializes `json` and `jsonb` data types as `String` under the custom scalar name `JSON`.

```graphql
scalar JSON
```

**Example**

Given the setup

=== "SQL"
    ```sql
    create table "User"(
        id bigserial primary key,
        config jsonb
    );

    insert into "User"(config)
    values (jsonb_build_object('palette', 'dark-mode'));
    ```

=== "GraphQL"
    ```sql
    type User {
      nodeId: ID!
      id: BigInt!
      config: JSON
    }
    ```

The query


```graphql
{
  userCollection {
    edges {
      node {
        config
      }
    }
  }
}
```

The returns the following data. Note that `config` is serialized as a string

```json
{
  "data": {
    "userCollection": {
      "edges": [
        {
          "node": {
            "config": "{\"palette\": \"dark-mode\"}"
          }
        }
      ]
    }
  }
}
```

Use serialized JSON strings when updating or inserting `JSON` fields via the GraphQL API.

JSON does not currently support filtering.

### BigInt

PostgreSQL `bigint` and `bigserial` types are 64 bit integers. In contrast, JSON supports 32 bit integers.

Since PostgreSQL `bigint` values may be outside the min/max range allowed by JSON, they are represented in the GraphQL schema as `BigInt`s and values are serialized as strings.

```graphql
scalar BigInt

input BigIntFilter {
  eq: BigInt
  gt: BigInt
  gte: BigInt
  in: [BigInt!]
  lt: BigInt
  lte: BigInt
  neq: BigInt
  is: FilterIs
}
```

**Example**

Given the setup

=== "SQL"
    ```sql
    create table "Person"(
        id bigserial primary key,
        name text
    );

    insert into "Person"(name)
    values ('J. Bazworth');
    ```

=== "GraphQL"
    ```sql
    type Person {
      nodeId: ID!
      id: BigInt!
      name: String
    }
    ```

The query


```graphql
{
  personCollection {
    edges {
      node {
        id
        name
      }
    }
  }
}
```

The returns the following data. Note that `id` is serialized as a string

```json
{
  "data": {
    "personCollection": {
      "edges": [
        {
          "node": {
            "id": "1",
            "name": "Foo Barington",
          }
        }
      ]
    }
  }
}
```

### BigFloat

PostgreSQL's `numeric` type supports arbitrary precision floating point values. JSON's `float` is limited to 64-bit precision.

Since a PostgreSQL `numeric` may require more precision than can be handled by JSON, `numeric` types are represented in the GraphQL schema as `BigFloat` and values are serialized as strings.

```graphql
scalar BigFloat

input BigFloatFilter {
  eq: BigFloat
  gt: BigFloat
  gte: BigFloat
  in: [BigFloat!]
  lt: BigFloat
  lte: BigFloat
  neq: BigFloat
  is: FilterIs
}
```

**Example**

Given the SQL setup

```sql
create table "GeneralLedger"(
    id serial primary key,
    amount numeric(10,2)
);

insert into "GeneralLedger"(amount)
values (22.15);
```

The query

```graphql
{
  generalLedgerCollection {
    edges {
      node {
        id
        amount
      }
    }
  }
}
```

The returns the following data. Note that `amount` is serialized as a string

```json
{
  "data": {
    "generalLedgerCollection": {
      "edges": [
        {
          "node": {
            "id": 1,
            "amount": "22.15",
          }
        }
      ]
    }
  }
}
```

### Opaque

PostgreSQL's type system is extensible and not all types handle all operations e.g. filtering with `like`. To account for these, `pg_graphql` introduces a scalar `Opaque` type. The `Opaque` type uses PostgreSQL's `to_json` method to serialize values. That allows complex or unknown types to be included in the schema by delegating handling to the client.

```graphql
scalar Opaque

input OpaqueFilter {
  eq: Opaque
  is: FilterIs
}
```<|MERGE_RESOLUTION|>--- conflicted
+++ resolved
@@ -503,22 +503,6 @@
 The following list shows the operators that may be available on `<Type>Filter` types.
 
 
-<<<<<<< HEAD
-| Operator    | Description               |
-| ----------- | ------------------------- |
-| eq          | Equal To                  |
-| neq         | Not Equal To              |
-| gt          | Greater Than              |
-| gte         | Greater Than Or Equal To  |
-| in          | Contained by Value List   |
-| nin         | Not Contained by Value List |
-| lt          | Less Than                 |
-| lte         | Less Than Or Equal To     |
-| is          | Null or Not Null          |
-| startsWith  | `String` starts with prefix |
-| like        | Case Sensitive `String` Pattern Match. '%' as wildcard |
-| ilike       | Case Snsensitive `String` Pattern Match. '%' as wildcard |
-=======
 | Operator    | Description                                      |
 | ----------- | -------------------------------------------------|
 | eq          | Equal To                                         |
@@ -526,6 +510,7 @@
 | gt          | Greater Than                                     |
 | gte         | Greater Than Or Equal To                         |
 | in          | Contained by Value List                          |
+| nin         | Not Contained by Value List                      |
 | lt          | Less Than                                        |
 | lte         | Less Than Or Equal To                            |
 | is          | Null or Not Null                                 |
@@ -534,7 +519,6 @@
 | ilike       | Pattern Match. '%' as wildcard. Case Insensitive |
 | regex       | POSIX Regular Expression Match                   |
 | iregex      | POSIX Regular Expression Match. Case Insensitive |
->>>>>>> 82c28fd2
 
 Not all operators are available on every `<Type>Filter` type. For example, `UUIDFilter` only supports `eq` and `neq` because `UUID`s are not ordered.
 
