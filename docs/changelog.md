--- conflicted
+++ resolved
@@ -56,8 +56,5 @@
 
 ## master
 - bugfix: make non-default args non-null in UDFs
-<<<<<<< HEAD
-- feature: add support for array types in UDFs
-=======
 - bugfix: default value of a string type argument in a UDF was wrapped in single quotes
->>>>>>> b4bfc879
+- feature: add support for array types in UDFs