begin;
    create table account(
        id serial primary key,
        email varchar(255) not null,
        encrypted_password varchar(255) not null,
        created_at timestamp not null,
        updated_at timestamp not null
    );
    select jsonb_pretty(
        graphql.resolve($$
        {
          __type(name: "Account") {
            kind
            fields {
                name
            }
          }
        }
        $$)
    );
                  jsonb_pretty                   
-------------------------------------------------
 {                                              +
     "data": {                                  +
         "__type": {                            +
             "kind": "OBJECT",                  +
             "fields": [                        +
                 {                              +
                     "name": "id"               +
                 },                             +
                 {                              +
                     "name": "email"            +
                 },                             +
                 {                              +
                     "name": "encryptedPassword"+
                 },                             +
                 {                              +
                     "name": "createdAt"        +
                 },                             +
                 {                              +
                     "name": "updatedAt"        +
<<<<<<< HEAD
                 },                             +
                 {                              +
                     "name": "nodeId"           +
=======
>>>>>>> 1ea20d11
                 }                              +
             ]                                  +
         }                                      +
     },                                         +
     "errors": [                                +
     ]                                          +
 }
(1 row)

rollback;<|MERGE_RESOLUTION|>--- conflicted
+++ resolved
@@ -39,12 +39,6 @@
                  },                             +
                  {                              +
                      "name": "updatedAt"        +
-<<<<<<< HEAD
-                 },                             +
-                 {                              +
-                     "name": "nodeId"           +
-=======
->>>>>>> 1ea20d11
                  }                              +
              ]                                  +
          }                                      +
